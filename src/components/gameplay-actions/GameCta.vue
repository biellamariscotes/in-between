--- conflicted
+++ resolved
@@ -17,13 +17,8 @@
   </div>
 
   <div v-else class="actions-wrapper">
-<<<<<<< HEAD
     <div v-if="addCredit" class="btn-wrapper">
       <!-- All-in option button -->
-=======
-    <div v-if="props.addCredit" class="btn-wrapper">
-      <!-- All-in option button with conditional disabled styling and tooltip -->
->>>>>>> 3d19da5b
       <img
         src="../../assets/img/buttons/cta/all-in.png"
         alt="all-in-png"
@@ -94,7 +89,7 @@
  */
 const canGoAllIn = computed(() => {
   // Player can only go all-in if they have at least as much credit as the communal pot
-  return playerCredits.value >= gameStore.communalPot && gameStore.communalPot > 0;
+  return playerCredits.value >= gameStore.communalPot && gameStore.communalPot > 0
 })
 
 /**
@@ -102,9 +97,9 @@
  */
 const allInTooltipText = computed(() => {
   if (gameStore.communalPot <= 0) {
-    return "No pot available to go All-In";
+    return 'No pot available to go All-In'
   }
-  return `You need ${gameStore.communalPot} credits to match the pot for All-In`;
+  return `You need ${gameStore.communalPot} credits to match the pot for All-In`
 })
 
 /**
@@ -154,7 +149,6 @@
     chooseBet.value = false
   }
 })
-
 </script>
 
 <style lang="css" scoped>
