--- conflicted
+++ resolved
@@ -1,46 +1,10 @@
 <template>
   <div v-if="chooseBet" class="actions-wrapper">
-    <el-form>
-      <div class="slider-demo-block">
-        <el-slider
-          v-model="betAmount"
-          :min="minBet"
-          :max="maxAllowedBet"
-          show-input="true"
-          :show-input-controls="false"
-          :step="100"
-        />
-      </div>
-
-      <img
-        src="../assets/img/buttons/ekis.png"
-        alt="back-btn"
-        class="back-cta"
-        @click="handleBackOption"
-      />
-
-      <img
-        src="../assets/img/buttons/deal-now.png"
-        alt="deal-now-btn"
-        class="deal-cta"
-        @click="handleDealNow"
-      />
-    </el-form>
-
-    <div class="btn-wrapper">
-      <Button variant="secondary" @click="handleMin">Min</Button>
-      <Button variant="secondary" @click="handleHalf">Half</Button>
-      <Button variant="secondary" @click="handleMax">Max</Button>
-    </div>
+    <BetForm @close-bet="handeBackOption" v-model:chooseBet="chooseBet" />
   </div>
 
   <div v-else class="actions-wrapper">
-<<<<<<< HEAD
     <div v-if="props.addCredit" class="btn-wrapper">
-=======
-    <div class="btn-wrapper">
-      <!-- All In -->
->>>>>>> 425dd4dc
       <img
         src="../assets/img/buttons/all-in.png"
         alt="all-in-png"
@@ -64,30 +28,10 @@
         @click="handleFold"
       />
     </div>
+
+    <!--  CashIn/CashOut -->
     <div v-else class="credit">
-      <div class="credit-wrapper">
-        <img
-          src="../assets/img/buttons/insufficient.png"
-          alt="all-in-png"
-          class="insufficient"
-          @click="handleAllIn"
-        />
-      </div>
-
-      <div class="credit-actions">
-        <img
-          src="../assets/img/buttons/add.png"
-          alt="all-in-png"
-          class="insufficient"
-          @click="handleAllIn"
-        />
-        <img
-          src="../assets/img/buttons/no.png"
-          alt="all-in-png"
-          class="insufficient"
-          @click="handleAllIn"
-        />
-      </div>
+      <CreditForm />
     </div>
   </div>
 </template>
@@ -95,20 +39,16 @@
 <script setup lang="ts">
 import { ref, computed } from 'vue'
 import { useGameStore } from '@/stores/game-store'
-import { ElMessage } from 'element-plus'
-// import { usePlayerRandomizer } from '@/composables/usePlayerRandomizer'
+import BetForm from './BetForm.vue'
+import CreditForm from './CreditForm.vue'
 
 const chooseBet = ref(false)
-<<<<<<< HEAD
-const showAllInConfirmation = ref(false)
+// const showAllInConfirmation = ref(false)
 const showFoldConfirmation = ref(false)
 const props = defineProps(['addCredit'])
 
-=======
->>>>>>> 425dd4dc
 const gameStore = useGameStore()
 const minBet = 100 // Minimum bet amount
-// const { getCurrentPlayer } = usePlayerRandomizer()
 
 // Player's available credits
 const playerCredits = computed(() => {
@@ -120,22 +60,8 @@
 
 const handleAllIn = () => {
   gameStore.placeBet(playerCredits.value)
-  // Draw card and end turn
   gameStore.drawThirdCard()
-  // Set current player's isTurn to false
-  // const currentPlayer = getCurrentPlayer(gameStore.currentPlayerIndex + 1)
-  // if (currentPlayer) {
-  //   currentPlayer.isTurn = false
-  // }
-}
-
-const maxAllowedBet = computed(() => {
-  const potLimit = gameStore.communalPot || 0
-  const creditLimit = playerCredits.value
-
-  // Return the smaller of the two limits
-  return Math.min(potLimit, creditLimit)
-})
+}
 
 const betAmount = ref(minBet)
 
@@ -144,85 +70,13 @@
   betAmount.value = minBet
 }
 
-const handleBackOption = () => {
+const handeBackOption = () => {
   chooseBet.value = false
 }
-
-const handleMin = () => {
-  betAmount.value = minBet
-}
-
-const handleHalf = () => {
-  // Half of communal pot, not half of player's credits
-  betAmount.value = Math.floor(gameStore.communalPot / 2)
-
-  // Ensure it's not more than player has
-  if (betAmount.value > playerCredits.value) {
-    betAmount.value = playerCredits.value
-  }
-
-  // Ensure it's at least the minimum
-  if (betAmount.value < minBet) {
-    betAmount.value = minBet
-  }
-}
-
-const handleMax = () => {
-  betAmount.value = maxAllowedBet.value
-}
-
-const handleDealNow = () => {
-  if (betAmount.value <= 0) {
-    ElMessage.warning('Please enter a valid bet amount')
-    return
-  }
-
-  if (betAmount.value > maxAllowedBet.value) {
-    ElMessage.warning('Bet cannot exceed the communal pot or your available credits')
-    return
-  }
-
-  // Place bet and draw card
-  gameStore.placeBet(betAmount.value)
-  gameStore.drawThirdCard()
-  chooseBet.value = false
-}
-
-<<<<<<< HEAD
-const handleAllIn = () => {
-  showAllInConfirmation.value = true
-}
-
-// const confirmAllIn = () => {
-//   // Close modal
-//   showAllInConfirmation.value = false
-
-//   // Place bet with all available credits
-//   gameStore.placeBet(totalPot.value)
-
-//   // Draw card and end turn
-//   gameStore.drawThirdCard()
-// }
 
 const handleFold = () => {
   showFoldConfirmation.value = true
 }
-
-// const confirmFold = () => {
-//   // Close modal
-//   showFoldConfirmation.value = false
-
-//   // Execute fold action
-//   gameStore.fold()
-//   ElMessage.info('Turn folded')
-// }
-=======
-const handleFold = () => {
-  // Execute fold action directly
-  gameStore.fold()
-  ElMessage.info('Turn folded')
-}
->>>>>>> 425dd4dc
 </script>
 
 <style lang="css" scoped>
@@ -235,7 +89,6 @@
   justify-content: center;
   align-items: center;
   flex-direction: column;
-  padding: 5rem;
   gap: 20px;
   z-index: 999;
 }
@@ -248,6 +101,23 @@
   justify-content: center;
   align-items: center;
   gap: 20px;
+}
+
+.credit-form-wrapper {
+  width: 100%;
+  height: 100%;
+  display: flex;
+  align-items: center;
+  flex-direction: column;
+}
+
+.insufficient-wrapper {
+  width: 100%;
+}
+
+.input-credits-text {
+  width: 250px;
+  height: 50px;
 }
 
 .all-in-cta,
@@ -267,8 +137,11 @@
 }
 
 .back-cta {
-  width: 40px;
-  height: 40px;
+  position: absolute;
+  top: 0;
+  left: 0;
+  width: 30px;
+  height: 30px;
   cursor: pointer;
 }
 
@@ -318,8 +191,17 @@
   cursor: pointer;
 }
 
+.add-credits-cta {
+  position: absolute;
+  top: 30%;
+  right: -20%;
+  width: 190px;
+  height: 60px;
+  cursor: pointer;
+}
+
 :deep(.el-input) {
-  width: 120px;
+  width: 150px;
 }
 
 :deep(.el-slider) {
