import { defineStore } from 'pinia'
import { createDeck } from '@/utils/createDeck'
import { shuffle } from '@/utils/shuffleDeck'
import { cards } from '@/utils/data/cards'
import type { Card, GameState } from '@/interface/card'
import type { Player } from '@/interface/player'

export const useGameStore = defineStore('game', {
  state: (): GameState => {
    // Try to load from localStorage
    const savedState = localStorage.getItem('gameState')
    if (savedState) {
      try {
        return JSON.parse(savedState) as GameState
      } catch (e) {
        console.error('Failed to parse saved game state:', e)
        // Fall through to create a new state
      }
    }

    return {
      deck: [] as Card[],
      faceUpCards: [null, null] as (Card | null)[],
      currentCard: null as Card | null,
      pot: 500,
      currentBet: 0,
      message: '',
      gameOver: false,
      equalCardsChoice: null,
      awaitingEqualChoice: false,
<<<<<<< HEAD
      hasFolded: false,
=======
      players: [] as Player[],
      currentPlayerIndex: 0,
      roundsPlayed: 0,
      winnings: [],
      playerPots: [],
      isMultiplayer: false,
      betsPlaced: [],
      gameStarted: false,
      // Timer-related state
      turnTimeRemaining: 10,
      turnTimerActive: false,
      turnTimerInterval: null,
>>>>>>> 92df1840
    }
  },

  getters: {
    getTotalPot: (state) => {
      return state.pot
    },

    getCurrentPlayerPot: (state) => {
      if (state.isMultiplayer && state.playerPots.length > state.currentPlayerIndex) {
        return state.playerPots[state.currentPlayerIndex]
      }
      return state.pot
    },

    canPlaceBet: (state) => {
      return !state.gameOver && !state.awaitingEqualChoice && state.currentBet === 0
    },

    canDrawCard: (state) => {
      return !state.gameOver && state.currentBet > 0 && !state.awaitingEqualChoice
    },

    activePlayerName: (state) => {
      if (state.isMultiplayer && state.players.length > state.currentPlayerIndex) {
        return state.players[state.currentPlayerIndex].name
      }
      return 'Player'
    },
  },

  actions: {
    // Helper function to get card ID based on rank and suit
    getCardId(suit: string, rank: string): string {
      const card = cards.find((card) => card.suit === suit && card.rank === rank)
      return card ? card.id : ''
    },

    // Helper to ensure cards have proper ID
    ensureCardHasId(card: Card | null): Card | null {
      if (!card) return null

      if (!card.id && card.suit && card.rank) {
        const id = this.getCardId(card.suit, card.rank)
        return { ...card, id } // Return a new object with the ID added
      }
      return card
    },

    initGameState() {
      const savedCard = localStorage.getItem('currentCard')
      if (savedCard) {
        this.currentCard = JSON.parse(savedCard)
      }
    },

    // Save the state to localStorage
    saveStateToLocalStorage() {
      localStorage.setItem('gameState', JSON.stringify(this.$state))
    },

    // Initialize multiplayer mode
    setupMultiplayerGame(players: Player[]) {
      this.isMultiplayer = players.length > 1
      this.players = players
      this.playerPots = new Array(players.length).fill(500) // Each player starts with 500 points
      this.betsPlaced = new Array(players.length).fill(0)
      this.winnings = new Array(players.length).fill(0)
      this.currentPlayerIndex = 0
      this.startTurnTimer() // Start timer when setting up game
    },

    // Move to next player's turn
    nextPlayerTurn() {
      if (!this.isMultiplayer) return

      this.currentPlayerIndex = (this.currentPlayerIndex + 1) % this.players.length

      // Reset current player's state
      this.currentCard = null // This is crucial - reset currentCard when moving to next player
      this.currentBet = 0
      this.message = `${this.activePlayerName}'s turn. Place your bet.`

      // Reset and start timer for next player
      this.startTurnTimer()

      // Save state after changing turns
      this.saveStateToLocalStorage()
    },

    // Starts or restarts the game
    startGame() {
      // Create and shuffle the deck
      localStorage.removeItem('currentCard')

      const createdDeck = createDeck()
      this.deck = shuffle(createdDeck)

      // Check if deck has enough cards

      if (this.deck.length < 3) {
        console.error('Deck has insufficient cards to start the game')
        this.message = 'Error initializing deck. Please refresh.'
        return
      }

      // Draw initial cards and ensure they have IDs
      try {
        const card1 = this.deck.pop()
        const card2 = this.deck.pop()

        if (!card1 || !card2) {
          throw new Error('Failed to draw cards from deck')
        }

        const cardWithId1 = this.ensureCardHasId(card1)
        const cardWithId2 = this.ensureCardHasId(card2)

        this.faceUpCards = [cardWithId1, cardWithId2] // Set faceUpCards here
      } catch (error) {
        console.error('Error drawing initial cards:', error)
        this.message = 'Error drawing cards. Please restart.'
        return
      }

      // Initialize single player game state
      if (!this.isMultiplayer) {
        this.pot = 500
      }

      // Common game state initialization
      this.currentCard = null
      this.currentBet = 0
      this.message = this.isMultiplayer
        ? `Game started! ${this.activePlayerName}'s turn to place a bet.`
        : 'Game started! Place your bet.'
      this.gameOver = false
      this.equalCardsChoice = null
      this.awaitingEqualChoice = false
      this.roundsPlayed = 0
      this.gameStarted = true

      // Start the turn timer for the first player
      this.startTurnTimer()

      // Save the state after the game starts
      this.saveStateToLocalStorage()
    },

    // Handles when player makes a bet
    placeBet(betAmount: number) {
<<<<<<< HEAD
      if (this.hasFolded) {
        this.message = 'You folded! Wait for the next round.'
        return
      }
      if (betAmount > this.pot) {
=======
      const currentPot = this.isMultiplayer ? this.playerPots[this.currentPlayerIndex] : this.pot

      if (betAmount > currentPot) {
>>>>>>> 92df1840
        this.message = 'Bet exceeds the pot amount!'
        return
      }
      this.currentBet = betAmount
<<<<<<< HEAD
      this.message = `Bet placed: ${betAmount}`
=======

      if (this.isMultiplayer) {
        this.betsPlaced[this.currentPlayerIndex] = betAmount
      }

      this.message = `${this.isMultiplayer ? this.activePlayerName + ' ' : ''}Bet placed: ${betAmount}`

      // Save state after placing the bet
>>>>>>> 92df1840
      this.saveStateToLocalStorage()
    },

    // Handles player's choice when face-up cards are equal
    handleEqualCardsChoice(choice: 'higher' | 'lower') {
      // Stop timer when choice is made
      this.stopTurnTimer()

      this.equalCardsChoice = choice
      this.awaitingEqualChoice = false
      this.drawThirdCard()

      // Save state after player makes a choice
      this.saveStateToLocalStorage()
    },

    // Draws third card and determines win/loss
    drawThirdCard() {
<<<<<<< HEAD
      // if (this.currentBet <= 0) {
      //   this.message = 'Please place a bet first!'
      //   return
      // }
      if (this.hasFolded) {
        this.message = 'you folded this round! Wait for the next one.'
        return
      }
      window.location.reload()
=======
      // Stop the timer when player makes a move
      this.stopTurnTimer()

      if (this.currentBet <= 0) {
        this.message = 'Please place a bet first!'
        return
      }
>>>>>>> 92df1840

      const drawnCard = this.deck.pop()
      if (!drawnCard) {
        this.message = 'No more cards in the deck!'
        this.gameOver = true
        return
      }

      // Ensure card has ID and assign it to currentCard
      const cardWithId = this.ensureCardHasId(drawnCard)

      // Set current card
      this.currentCard = cardWithId

      // Save just the currentCard to localStorage
      localStorage.setItem('currentCard', JSON.stringify(this.currentCard))

      // Card values for comparison (1=Ace through 13=King)
      const rankOrder: Record<string, number> = {
        '1': 1,
        '2': 2,
        '3': 3,
        '4': 4,
        '5': 5,
        '6': 6,
        '7': 7,
        '8': 8,
        '9': 9,
        '10': 10,
        jack: 11,
        queen: 12,
        king: 13,
      }

      // Extract and process card values more efficiently
      const [card1, card2] = this.faceUpCards
      const r1 = card1?.rank ? rankOrder[card1.rank.toString()] || 0 : 0
      const r2 = card2?.rank ? rankOrder[card2.rank.toString()] || 0 : 0
      const r3 = this.currentCard?.rank ? rankOrder[this.currentCard.rank.toString()] || 0 : 0

      // Find min/max values more efficiently
      const lower = Math.min(r1, r2)
      const higher = Math.max(r1, r2)

      // Process the result
      let winAmount = 0
      let resultMessage = ''

      // Handle equal cards case
      if (r1 === r2) {
        if (!this.equalCardsChoice && !this.awaitingEqualChoice) {
          this.awaitingEqualChoice = true
          this.message = 'Cards are equal! Choose to play higher or lower.'
          return
        }

        if (this.equalCardsChoice === 'higher') {
          if (r3 > r1) {
            winAmount = this.currentBet * 2
            resultMessage = `Win! ${this.currentCard?.rank} is higher than ${card1?.rank}.`
          } else {
            winAmount = -this.currentBet
            resultMessage = `Lose! ${this.currentCard?.rank} is not higher than ${card1?.rank}.`
          }
        } else if (this.equalCardsChoice === 'lower') {
          if (r3 < r1) {
            winAmount = this.currentBet * 2
            resultMessage = `Win! ${this.currentCard?.rank} is lower than ${card1?.rank}.`
          } else {
            winAmount = -this.currentBet
            resultMessage = `Lose! ${this.currentCard?.rank} is not lower than ${card1?.rank}.`
          }
          if (this.hasFolded) {
            this.message = 'You folded this round! Wait for the next one.'
            return
          }
        }

        this.equalCardsChoice = null
      }
      // Handle consecutive cards case
      else if (higher - lower === 1) {
        winAmount = -this.currentBet
        resultMessage = 'Cards are consecutive. You lose your bet.'
      }
      // Handle standard case (cards with gap)
      else {
        if (r3 > lower && r3 < higher) {
          winAmount = this.currentBet
          resultMessage = `Win! ${this.currentCard?.rank} is between ${card1?.rank} and ${card2?.rank}.`
        } else if (r3 === r1 || r3 === r2) {
          winAmount = -this.currentBet * 2
          resultMessage = 'Card matches one of the face-up cards. You lose double your bet!'
        } else {
          winAmount = -this.currentBet
          resultMessage = `Lose. ${this.currentCard?.rank} is not between ${card1?.rank} and ${card2?.rank}.`
        }
      }

      // Reset state
      this.awaitingEqualChoice = false

      // Update player's pot and message
      if (this.isMultiplayer) {
        this.playerPots[this.currentPlayerIndex] += winAmount
        if (winAmount > 0) {
          this.winnings[this.currentPlayerIndex] += winAmount
        }

        const playerName =
          this.players[this.currentPlayerIndex]?.name || `Player ${this.currentPlayerIndex + 1}`
        this.message = `${playerName}: ${resultMessage}`
      } else {
        this.pot += winAmount
        this.message = resultMessage
      }

      this.roundsPlayed++
      this.currentBet = 0

      // Save the state before resetting for next round
      this.saveStateToLocalStorage()

      // Check if game should end
      if (this.deck.length < 3) {
        this.message += ' Not enough cards to continue. Game over.'
        this.gameOver = true
        return
      }

      // Handle next round
      this.handleNextRound()
    },

    // Handle transition to next round
    handleNextRound() {
      if (this.isMultiplayer) {
        // Set up next player's turn after a short delay
        setTimeout(() => {
          this.nextPlayerTurn()

          // Draw new cards for the next player
          this.drawNewFaceUpCards()
        }, 2000)
      } else if (!this.gameOver) {
        // Start a new round in single player mode
        this.drawNewFaceUpCards()
        this.currentBet = 0
        this.startTurnTimer()
      }
    },

    // Draw new face-up cards for the next round
    drawNewFaceUpCards() {
      if (this.deck.length < 2) {
        this.message += ' Not enough cards to continue. Game over.'
        this.gameOver = true
        return
      }

      const newCard1 = this.deck.pop()
      const newCard2 = this.deck.pop()

      if (!newCard1 || !newCard2) {
        this.message += ' Error drawing cards. Game over.'
        this.gameOver = true
        return
      }

      this.faceUpCards = [this.ensureCardHasId(newCard1), this.ensureCardHasId(newCard2)]
    },

    // Handles player folding (skipping their turn)
    fold() {
      // Stop the timer when player folds
      this.stopTurnTimer()

      if (this.isMultiplayer) {
        this.message = `${this.players[this.currentPlayerIndex].name} folded and skipped their turn.`

        // Move to the next player's turn
        setTimeout(() => {
          this.nextPlayerTurn()

          // Draw new cards for the next player
          this.drawNewFaceUpCards()
        }, 2000)
      } else {
        // For single player, just move to the next round
        this.message = 'You folded and skipped your turn.'

        // Draw new cards for the next round
        this.drawNewFaceUpCards()
        this.currentBet = 0
      }

      this.roundsPlayed++ // Count fold as a completed round

      // Save state after folding
      this.saveStateToLocalStorage()
    },

    // Reset bet without drawing
    cancelBet() {
      if (this.currentBet > 0) {
        this.currentBet = 0
        this.message = 'Bet canceled.'
        this.saveStateToLocalStorage()

        // Restart timer after cancelling bet
        this.startTurnTimer()
      }
    },

    // Start the turn timer
    startTurnTimer() {
      // Clear any existing timer
      this.stopTurnTimer()

      // Set initial time
      this.turnTimeRemaining = 10
      this.turnTimerActive = true

      // Create a new interval that ticks every second
      this.turnTimerInterval = setInterval(() => {
        this.turnTimeRemaining--

        // If time runs out, auto-fold
        if (this.turnTimeRemaining <= 0) {
          this.stopTurnTimer()
          this.autoFold()
        }
      }, 1000)
    },

    // Stop the turn timer
    stopTurnTimer() {
      if (this.turnTimerInterval) {
        clearInterval(this.turnTimerInterval)
        this.turnTimerInterval = null
      }
      this.turnTimerActive = false
    },

    // Auto-fold when time runs out
    autoFold() {
      if (this.gameStarted && !this.gameOver) {
        console.log('Time ran out - auto-folding')
        this.fold()
      }
    },

    // Get game statistics
    getGameStats() {
      if (this.isMultiplayer) {
        return {
          roundsPlayed: this.roundsPlayed,
          playerStats: this.players.map((player, index) => ({
            name: player.name,
            currentPot: this.playerPots[index],
            totalWinnings: this.winnings[index],
          })),
        }
      }

      return {
        roundsPlayed: this.roundsPlayed,
        currentPot: this.pot,
      }
    },

    fold() {
      this.hasFolded = true
      this.message = 'Player has folded! Starting a new round...'
      setTimeout(() => {
        this.resetRound()
        this.startGame()
      }, 900)
    },
    resetRound() {
      this.hasFolded = false
      this.currentBet = 0
      this.currentCard = null
      this.faceUpCards = [null, null]
      this.message = 'New round started! Place your bet.'
    },
  },
})<|MERGE_RESOLUTION|>--- conflicted
+++ resolved
@@ -28,9 +28,6 @@
       gameOver: false,
       equalCardsChoice: null,
       awaitingEqualChoice: false,
-<<<<<<< HEAD
-      hasFolded: false,
-=======
       players: [] as Player[],
       currentPlayerIndex: 0,
       roundsPlayed: 0,
@@ -43,7 +40,6 @@
       turnTimeRemaining: 10,
       turnTimerActive: false,
       turnTimerInterval: null,
->>>>>>> 92df1840
     }
   },
 
@@ -195,24 +191,13 @@
 
     // Handles when player makes a bet
     placeBet(betAmount: number) {
-<<<<<<< HEAD
-      if (this.hasFolded) {
-        this.message = 'You folded! Wait for the next round.'
-        return
-      }
-      if (betAmount > this.pot) {
-=======
       const currentPot = this.isMultiplayer ? this.playerPots[this.currentPlayerIndex] : this.pot
 
       if (betAmount > currentPot) {
->>>>>>> 92df1840
         this.message = 'Bet exceeds the pot amount!'
         return
       }
       this.currentBet = betAmount
-<<<<<<< HEAD
-      this.message = `Bet placed: ${betAmount}`
-=======
 
       if (this.isMultiplayer) {
         this.betsPlaced[this.currentPlayerIndex] = betAmount
@@ -221,7 +206,6 @@
       this.message = `${this.isMultiplayer ? this.activePlayerName + ' ' : ''}Bet placed: ${betAmount}`
 
       // Save state after placing the bet
->>>>>>> 92df1840
       this.saveStateToLocalStorage()
     },
 
@@ -240,17 +224,6 @@
 
     // Draws third card and determines win/loss
     drawThirdCard() {
-<<<<<<< HEAD
-      // if (this.currentBet <= 0) {
-      //   this.message = 'Please place a bet first!'
-      //   return
-      // }
-      if (this.hasFolded) {
-        this.message = 'you folded this round! Wait for the next one.'
-        return
-      }
-      window.location.reload()
-=======
       // Stop the timer when player makes a move
       this.stopTurnTimer()
 
@@ -258,7 +231,6 @@
         this.message = 'Please place a bet first!'
         return
       }
->>>>>>> 92df1840
 
       const drawnCard = this.deck.pop()
       if (!drawnCard) {
@@ -331,10 +303,6 @@
             winAmount = -this.currentBet
             resultMessage = `Lose! ${this.currentCard?.rank} is not lower than ${card1?.rank}.`
           }
-          if (this.hasFolded) {
-            this.message = 'You folded this round! Wait for the next one.'
-            return
-          }
         }
 
         this.equalCardsChoice = null
@@ -529,21 +497,5 @@
         currentPot: this.pot,
       }
     },
-
-    fold() {
-      this.hasFolded = true
-      this.message = 'Player has folded! Starting a new round...'
-      setTimeout(() => {
-        this.resetRound()
-        this.startGame()
-      }, 900)
-    },
-    resetRound() {
-      this.hasFolded = false
-      this.currentBet = 0
-      this.currentCard = null
-      this.faceUpCards = [null, null]
-      this.message = 'New round started! Place your bet.'
-    },
   },
 })