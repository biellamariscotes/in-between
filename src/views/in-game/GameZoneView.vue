<template>
  <div class="game-zone-container">
    <el-image
      :src="GameTable"
      style="height: 85%; width: 85%; position: absolute; user-select: none; z-index: 10"
      alt="Game Table"
      :draggable="false"
    />

    <!-- Result Modal Component -->
    <ResultModal :show="showResultModal" :image="resultModalImage" />

    <div class="turn-container">
      <h1 style="color: white">{{ currentPlayerDisplay }}'s Turn</h1>
    </div>
<<<<<<< HEAD

    <!-- Game Cards Component -->
    <GameCards
      :leftCard="gameStore.faceUpCards[0] ? cardToDisplayId(gameStore.faceUpCards[0]) : ''"
      :middleCard="gameStore.currentCard ? cardToDisplayId(gameStore.currentCard) : ''"
      :rightCard="gameStore.faceUpCards[1] ? cardToDisplayId(gameStore.faceUpCards[1]) : ''"
      :showMiddleCard="isCurrentCardDrawnByCurrentPlayer"
      :playerCredit="currentPlayerPot"
    />

=======

    <div class="game-zone">
      <div class="card-table">
        <div class="game-cards">
          <div class="face-up-card" v-if="gameStore.faceUpCards[0]">
            <PlayerHand
              :cards="[cardToDisplayId(gameStore.faceUpCards[0])]"
              :show-cards="true"
              orientation="normal"
            />
          </div>

          <div class="face-up-card" v-if="gameStore.faceUpCards[0]">
            <PlayerHand
              v-if="gameStore.currentCard"
              :cards="[cardToDisplayId(gameStore.currentCard)]"
              :show-cards="true"
              orientation="normal"
            />
            <img v-else :src="Shadowquestion" alt="Shadow Question" class="shadowquestion" />
          </div>

          <div class="face-up-card" v-else>
            <div class="card-placeholder"></div>
          </div>

          <div class="face-up-card" v-if="gameStore.faceUpCards[1]">
            <PlayerHand
              :cards="[cardToDisplayId(gameStore.faceUpCards[1])]"
              :show-cards="true"
              orientation="normal"
            />
          </div>
        </div>

        <div class="credit-display">
          <h2>Credit: {{ currentPlayerPot }}</h2>
        </div>
      </div>
    </div>

>>>>>>> 336cd274
    <div class="table-container">
      <!-- Player Position Components -->
      <PlayerPosition
        v-for="position in 6"
        :key="position"
        :position="position"
        :isActive="activePlayers[position - 1]"
        :isCurrentPlayer="isCurrentPlayer(position - 1)"
        :playerName="activePlayers[position - 1] ? (players[position - 1]?.name ?? '') : ''"
        :playerPoints="getPlayerPoints(position - 1)"
        :cards="playerCards[position - 1] || []"
      />

      <!-- Communal Pot Component -->
      <CommunalPot :potAmount="gameStore.communalPot" :currentBet="gameStore.currentBet" />
    </div>

    <!-- Actions Container -->
    <div class="actions-container">
      <div v-if="!gameStore.gameStarted">
        <img
          src="../../assets/img/buttons/start-game.png"
          alt="fold-btn"
          class="start-cta"
          @click="startNewGame"
        />
      </div>
      <div v-else-if="gameStore.gameOver">
        <button class="game-button primary-button" @click="startNewGame">New Game</button>
        <h2 class="game-over-text">Game Over!</h2>
      </div>
      <div v-else-if="gameStore.awaitingEqualChoice">
        <h3 class="choice-prompt">Cards are equal! Choose:</h3>
        <div class="button-group">
          <button class="game-button choice-button" @click="handleChoice('higher')">Higher</button>
          <button class="game-button choice-button" @click="handleChoice('lower')">Lower</button>
        </div>
      </div>
      <div style="width: 100%" v-else>
        <GameCta />
      </div>
    </div>

<<<<<<< HEAD
    <!-- Timer Component -->
    <TimerDisplay
      :timeRemaining="gameStore.turnTimeRemaining"
      :isActive="gameStore.turnTimerActive"
    />
=======
    <div class="timer-container">
      <CountdownTimer />
    </div>
>>>>>>> 336cd274

    <div class="settings-container">
      <button class="settings-button" @click="toggleSettings">
        <span class="settings-icon">⚙️</span>
      </button>
    </div>
  </div>
</template>

<script setup lang="ts">
import { computed, watch, onMounted, onUnmounted } from 'vue'
import GameTable from '@/assets/img/game-zone/Game-Table.svg'
<<<<<<< HEAD
=======
import Shadowquestion from '@/assets/img/game-zone/shadowquestion.svg'
import PlayerHand from '@/components/PlayerHand.vue'
>>>>>>> 336cd274
import GameCta from '@/components/GameCta.vue'
import { usePlayerStore } from '@/stores/player-count'
import { usePlayerRegistration } from '@/stores/player'
import { useGameStore } from '@/stores/game-store'
<<<<<<< HEAD
=======
import YouWinImage from '@/assets/img/game-zone/you-win.png'
import YouLoseImage from '@/assets/img/game-zone/you-lose.png'
import CountdownTimer from '@/components/CountdownTimer.vue'
>>>>>>> 336cd274

// Import new components
import TimerDisplay from '@/components/TimerDisplay.vue'
import GameCards from '@/components/GameCards.vue'
import PlayerPosition from '@/components/PlayerPosition.vue'
import CommunalPot from '@/components/CommunalPot.vue'
import ResultModal from '@/components/ResultModal.vue'

// Import utility functions
import { cardToDisplayId } from '@/utils/cardUtils'
import {
  showResultModal,
  resultModalImage,
  showWinModal,
  showLoseModal,
  showFoldModal,
} from '@/utils/modalUtils'
import { isCurrentPlayer, getActivePlayers, calculatePlayerCards } from '@/utils/playerUtils'

// --- Initialize game store ---
const gameStore = useGameStore()

// Load players from localStorage if not already loaded
const playerStore = usePlayerStore()
const registrationStore = usePlayerRegistration()

onMounted(() => {
  if (!registrationStore.players.length) {
    registrationStore.loadPlayersFromStorage()
  }
})

// Use player count from store if available, otherwise fallback to 6
const playerCount = computed(() => playerStore.playerCount ?? 6)
const players = computed(() => registrationStore.players)

// Track if a user has drawn their card this turn to know when to display middle card
const isCurrentCardDrawnByCurrentPlayer = computed(() => {
  // Only show if current card exists AND currentBet is 0 (means card was drawn this turn)
  return gameStore.currentCard !== null && gameStore.currentBet === 0 && gameStore.roundsPlayed > 0
})

// Get player cards from utility
const playerCards = calculatePlayerCards()

// Active players computation
const activePlayers = computed(() => getActivePlayers(playerCount.value))

// Current player name display
const currentPlayerDisplay = computed(() => {
  if (!gameStore.gameStarted) {
    return 'Game not started'
  }

  if (gameStore.isMultiplayer && players.value[gameStore.currentPlayerIndex]) {
    return players.value[gameStore.currentPlayerIndex].name
  }

  // Default to Player 1 for single player mode
  return players.value[0]?.name || 'Player 1'
})

// Current player's pot amount
const currentPlayerPot = computed(() => {
  if (gameStore.isMultiplayer && gameStore.playerPots.length > gameStore.currentPlayerIndex) {
    return gameStore.playerPots[gameStore.currentPlayerIndex]
  }
  return gameStore.pot
})

// Helper to get player points for a specific position
function getPlayerPoints(position: number): number {
  if (activePlayers.value[position]) {
    if (gameStore.isMultiplayer && gameStore.playerPots[position] !== undefined) {
      return gameStore.playerPots[position]
    } else if (!gameStore.isMultiplayer && position === 0) {
      return gameStore.pot
    }
  }
  return 0
}

// Game actions
function startNewGame() {
  // Setup multiplayer if more than one active playeruseGameStore useGameStore
  if (playerCount.value > 1) {
    const activePlayers = players.value.slice(0, playerCount.value)
    gameStore.setupMultiplayerGame(activePlayers)
  } else {
    gameStore.isMultiplayer = false
  }

  gameStore.startGame()
}

function handleChoice(choice: 'higher' | 'lower') {
  gameStore.handleEqualCardsChoice(choice)
}

function toggleSettings() {
  // Implement settings panel logic here
  console.log('Settings toggled')
}

// Reset game when player count changes
watch(playerCount, () => {
  // Only reset if game is not in progress
  if (!gameStore.gameStarted || gameStore.gameOver) {
    setupGameDisplay()
  }
})

// Define the setupGameDisplay function to prevent errors
function setupGameDisplay() {
  // This is called when player count changes
  console.log('Game display reset due to player count change')
}

<<<<<<< HEAD
=======
// Timer functionality

>>>>>>> 336cd274
// Clean up timer when component is unmounted
onUnmounted(() => {
  if (gameStore.turnTimerInterval) {
    clearInterval(gameStore.turnTimerInterval)
  }
})

// Listen to state changes in game store to show modals
watch(
  () => gameStore.message,
  (newMessage, oldMessage) => {
    // Only trigger on message changes that are results
    if (oldMessage !== newMessage) {
      // Stop timer when showing results
      if (newMessage.includes('Win!')) {
        gameStore.stopTurnTimer()
        showWinModal()
      } else if (newMessage.includes('Lose')) {
        gameStore.stopTurnTimer()
        showLoseModal()
      } else if (newMessage.includes('Fold') || newMessage.includes('folded')) {
        gameStore.stopTurnTimer()
        showFoldModal()
      }
    }
  },
)
<<<<<<< HEAD
</script>
=======
</script>

<style scoped>
/* ...existing styles... */

.game-cards {
  display: flex;
  flex-direction: column;
  justify-content: center;
  align-items: center;
  gap: 15px;
  height: 100%;
  padding: 10px;
}

/* Adjust styling for table cards to match player hands */
.face-up-card,
.current-card {
  width: 140px;
  height: 220px;
  border-radius: 10px;
  /* background-color: rgba(0, 0, 0, 0.2); */

  display: flex;
  justify-content: center;
  align-items: center;
}

.shadowquestion {
  width: 1000px;
  height: 250px;
}

.card-placeholder {
  display: flex;
  width: 100px;
  height: 140px;
  background-color: rgba(0, 0, 0, 0.2);
  border-radius: 10px;
  border: 2px dashed rgba(255, 255, 255, 0.3);
}

/* Add styling for the credit display */
.credit-display {
  color: white;
  text-align: center;
  margin-top: 15px;
  background-color: rgba(0, 0, 0, 0.7);
  padding: 10px;
  border-radius: 5px;
  font-weight: bold;
  text-shadow: 0 0 5px rgba(255, 255, 255, 0.5);
}

/* Add container styling to ensure cards stay in bounds */
.card-table {
  display: flex;
  flex-direction: column;
  align-items: center;
  justify-content: center;
  height: 100%;
  width: 100%;
}

/* .timer {
  color: white;
  font-size: 1.5rem;
  transition: color 0.3s ease;
}

.timer.warning {
  color: #ff5252;
  animation: pulse 1s infinite;
} */

@keyframes pulse {
  0% {
    opacity: 1;
  }
  50% {
    opacity: 0.5;
  }
  100% {
    opacity: 1;
  }
}

/* Result modal styles */
.result-modal {
  position: fixed;
  top: 0;
  left: 0;
  width: 100%;
  height: 100%;
  display: flex;
  align-items: center;
  justify-content: center;
  background-color: rgba(0, 0, 0, 0.7);
  z-index: 16000;
  animation: fadeIn 0.3s ease;
}

.modal-content {
  width: 80%; /* Fixed smaller width */
  animation: scaleIn 0.4s ease;
  z-index: 16000;
}

.modal-content img {
  max-width: 100%;
  max-height: 100%;
  object-fit: contain; /* Ensures image maintains aspect ratio */
}

.start-cta {
  width: 330px;
  height: 80px;
  cursor: pointer;
}

@keyframes fadeIn {
  from {
    opacity: 0;
  }
  to {
    opacity: 1;
  }
}

@keyframes scaleIn {
  from {
    transform: scale(0.5);
  }
  to {
    transform: scale(1);
  }
}
</style>
>>>>>>> 336cd274
<|MERGE_RESOLUTION|>--- conflicted
+++ resolved
@@ -13,18 +13,6 @@
     <div class="turn-container">
       <h1 style="color: white">{{ currentPlayerDisplay }}'s Turn</h1>
     </div>
-<<<<<<< HEAD
-
-    <!-- Game Cards Component -->
-    <GameCards
-      :leftCard="gameStore.faceUpCards[0] ? cardToDisplayId(gameStore.faceUpCards[0]) : ''"
-      :middleCard="gameStore.currentCard ? cardToDisplayId(gameStore.currentCard) : ''"
-      :rightCard="gameStore.faceUpCards[1] ? cardToDisplayId(gameStore.faceUpCards[1]) : ''"
-      :showMiddleCard="isCurrentCardDrawnByCurrentPlayer"
-      :playerCredit="currentPlayerPot"
-    />
-
-=======
 
     <div class="game-zone">
       <div class="card-table">
@@ -66,7 +54,6 @@
       </div>
     </div>
 
->>>>>>> 336cd274
     <div class="table-container">
       <!-- Player Position Components -->
       <PlayerPosition
@@ -110,17 +97,9 @@
       </div>
     </div>
 
-<<<<<<< HEAD
-    <!-- Timer Component -->
-    <TimerDisplay
-      :timeRemaining="gameStore.turnTimeRemaining"
-      :isActive="gameStore.turnTimerActive"
-    />
-=======
     <div class="timer-container">
       <CountdownTimer />
     </div>
->>>>>>> 336cd274
 
     <div class="settings-container">
       <button class="settings-button" @click="toggleSettings">
@@ -133,21 +112,11 @@
 <script setup lang="ts">
 import { computed, watch, onMounted, onUnmounted } from 'vue'
 import GameTable from '@/assets/img/game-zone/Game-Table.svg'
-<<<<<<< HEAD
-=======
 import Shadowquestion from '@/assets/img/game-zone/shadowquestion.svg'
-import PlayerHand from '@/components/PlayerHand.vue'
->>>>>>> 336cd274
 import GameCta from '@/components/GameCta.vue'
 import { usePlayerStore } from '@/stores/player-count'
 import { usePlayerRegistration } from '@/stores/player'
 import { useGameStore } from '@/stores/game-store'
-<<<<<<< HEAD
-=======
-import YouWinImage from '@/assets/img/game-zone/you-win.png'
-import YouLoseImage from '@/assets/img/game-zone/you-lose.png'
-import CountdownTimer from '@/components/CountdownTimer.vue'
->>>>>>> 336cd274
 
 // Import new components
 import TimerDisplay from '@/components/TimerDisplay.vue'
@@ -155,6 +124,7 @@
 import PlayerPosition from '@/components/PlayerPosition.vue'
 import CommunalPot from '@/components/CommunalPot.vue'
 import ResultModal from '@/components/ResultModal.vue'
+import CountdownTimer from '@/components/CountdownTimer.vue'
 
 // Import utility functions
 import { cardToDisplayId } from '@/utils/cardUtils'
@@ -266,11 +236,30 @@
   console.log('Game display reset due to player count change')
 }
 
-<<<<<<< HEAD
-=======
 // Timer functionality
-
->>>>>>> 336cd274
+const formattedTimeRemaining = computed(() => {
+  if (!gameStore.gameStarted || gameStore.gameOver) {
+    return '10s'
+  }
+  return `${gameStore.turnTimeRemaining}s`
+})
+
+// Apply warning style when time is running low (3 seconds or less)
+const timeRunningLow = computed(() => {
+  return gameStore.turnTimeRemaining <= 3 && gameStore.turnTimerActive
+})
+
+// When user's turn is active, ensure timer is running
+watch(
+  () => gameStore.currentPlayerIndex,
+  () => {
+    if (gameStore.gameStarted && !gameStore.gameOver && !showResultModal.value) {
+      // Only start the timer for the new player if no modal is showing
+      gameStore.startTurnTimer()
+    }
+  },
+)
+
 // Clean up timer when component is unmounted
 onUnmounted(() => {
   if (gameStore.turnTimerInterval) {
@@ -298,9 +287,6 @@
     }
   },
 )
-<<<<<<< HEAD
-</script>
-=======
 </script>
 
 <style scoped>
@@ -438,5 +424,4 @@
     transform: scale(1);
   }
 }
-</style>
->>>>>>> 336cd274
+</style>