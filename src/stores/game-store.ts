--- conflicted
+++ resolved
@@ -613,7 +613,7 @@
       // Reset the all-in flag
       this.isAllInBet = false
 
-<<<<<<< HEAD
+
     if (this.communalPot <= 0.01 && winAmount > 0) {
   // Update starting player for next round (skip the previous first player)
   this.roundStartPlayerIndex = (this.roundStartPlayerIndex + 1) % this.players.length
@@ -637,30 +637,7 @@
   setTimeout(() => {
     this.drawNewFaceUpCards()
   }, TRANSITION_DELAY)
-=======
-  // Check if the communal pot is now empty (or very small due to floating point precision)
-      // This indicates a player has won all or most of the pot, so we should start a new round
-      if (this.communalPot <= 0.01 && winAmount > 0) {
-        // Update starting player for next round (skip the previous first player)
-        this.roundStartPlayerIndex = (this.roundStartPlayerIndex + 1) % this.players.length
-        
-        // Reset to the new starting player instead of moving to next player
-        this.currentPlayerIndex = this.roundStartPlayerIndex
-        
-        // Add message indicating new round
-        this.message += ' Pot won! Starting new round.'
-        
-        // Collect rake for the new round
-        this.collectRake()
-        
-        // Save state before transition
-        this.saveStateToLocalStorage()
-        
-        // Handle next round with a slight delay
-        setTimeout(() => {
-          this.drawNewFaceUpCards()
-        }, TRANSITION_DELAY)
->>>>>>> c021724e
+
         
         return // Exit early to prevent the regular next turn handling
       }
