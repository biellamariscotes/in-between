--- conflicted
+++ resolved
@@ -471,15 +471,6 @@
   }
 }
 
-<<<<<<< HEAD
-.el-dialog header {
-  display: none;
-}
-
-.menu-btn {
-  width: 100%;
-  cursor: pointer;
-=======
 .game-cards {
   display: flex;
   flex-direction: column;
@@ -611,5 +602,17 @@
   to {
     transform: scale(1);
   }
->>>>>>> a1ac7b6e
+}
+
+.el-dialog header {
+  display: none;
+}
+
+.menu-btn {
+  width: 100%;
+  cursor: pointer;
+}
+
+.title-main-menu {
+  font-family: 'Baumans';
 }