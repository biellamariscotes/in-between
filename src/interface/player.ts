export interface Player {
<<<<<<< HEAD
  id: string
  name: string
  credit: number
}

=======
  id?: string | number
  name?: string
  credits?: number | null
}
>>>>>>> f994d0dd
<|MERGE_RESOLUTION|>--- conflicted
+++ resolved
@@ -1,13 +1,6 @@
 export interface Player {
-<<<<<<< HEAD
-  id: string
-  name: string
-  credit: number
-}
-
-=======
   id?: string | number
   name?: string
   credits?: number | null
 }
->>>>>>> f994d0dd
+
