<template>
  <div class="game-zone-container">
    <el-image
      :src="GameTable"
      style="height: 85%; width: 85%; position: absolute; user-select: none; z-index: 10"
      alt="Game Table"
      :draggable="false"
    />

    <!-- Result Modal Component -->
    <ResultModal :show="showResultModal" :image="resultModalImage" />

    <div class="turn-container">
      <h1 style="color: white">{{ currentPlayerDisplay }}'s Turn</h1>
    </div>

    <div class="game-zone">
      <div class="card-table">
        <div class="game-cards">
          <div class="face-up-card" v-if="gameStore.faceUpCards[0]">
            <PlayerHand
              :cards="[cardToDisplayId(gameStore.faceUpCards[0])]"
              :show-cards="true"
              orientation="normal"
            />
          </div>

          <div class="face-up-card" v-if="gameStore.faceUpCards[0]">
            <PlayerHand
              v-if="gameStore.currentCard"
              :cards="[cardToDisplayId(gameStore.currentCard)]"
              :show-cards="true"
              orientation="normal"
            />
            <img v-else :src="Shadowquestion" alt="Shadow Question" class="shadowquestion" />
          </div>

          <div class="face-up-card" v-else>
            <div class="card-placeholder"></div>
          </div>

          <div class="face-up-card" v-if="gameStore.faceUpCards[1]">
            <PlayerHand
              :cards="[cardToDisplayId(gameStore.faceUpCards[1])]"
              :show-cards="true"
              orientation="normal"
            />
          </div>
        </div>

        <div class="credit-display">
          <h2>Credit: {{ currentPlayerPot }}</h2>
        </div>
      </div>
    </div>

    <div class="table-container">
      <!-- Player Position Components -->
      <PlayerPosition
        v-for="position in 6"
        :key="position"
        :position="position"
        :isActive="activePlayers[position - 1]"
        :isCurrentPlayer="isCurrentPlayer(position - 1)"
        :playerName="activePlayers[position - 1] ? (players[position - 1]?.name ?? '') : ''"
        :playerPoints="getPlayerPoints(position - 1)"
        :cards="playerCards[position - 1] || []"
      />

      <!-- Communal Pot Component -->
      <CommunalPot :potAmount="gameStore.communalPot" :currentBet="gameStore.currentBet" />
    </div>

    <!-- Actions Container -->
    <div class="actions-container">
      <div v-if="!gameStore.gameStarted">
        <img
          src="../../assets/img/buttons/start-game.png"
          alt="fold-btn"
          class="start-cta"
          @click="startNewGame"
        />
      </div>
      <div v-else-if="gameStore.gameOver">
        <button class="game-button primary-button" @click="startNewGame">New Game</button>
        <h2 class="game-over-text">Game Over!</h2>
      </div>
      <div v-else-if="gameStore.awaitingEqualChoice">
        <h3 class="choice-prompt">Cards are equal! Choose:</h3>
        <div class="button-group">
          <button class="game-button choice-button" @click="handleChoice('higher')">Higher</button>
          <button class="game-button choice-button" @click="handleChoice('lower')">Lower</button>
        </div>
      </div>
      <div style="width: 100%" v-else>
        <GameCta />
      </div>
    </div>

    <div class="timer-container">
      <CountdownTimer />
    </div>

    <!-- Main Menu -->
    <div class="settings-container">
      <button class="settings-button" @click="toggleMainMenu">
        <span class="settings-icon">⚙️</span>
      </button>
    </div>

    <MainMenuDialog></MainMenuDialog>
  </div>
</template>

<script setup lang="ts">
import { ref, computed, watch, onMounted, onUnmounted } from 'vue'
import GameTable from '@/assets/img/game-zone/Game-Table.svg'
import Shadowquestion from '@/assets/img/game-zone/shadowquestion.svg'
import GameCta from '@/components/GameCta.vue'
import { usePlayerStore } from '@/stores/player-count'
import { usePlayerRegistration } from '@/stores/player'
import { useGameStore } from '@/stores/game-store'
<<<<<<< HEAD
import eventBus from '@/eventBus'
=======

// Import new components
import TimerDisplay from '@/components/TimerDisplay.vue'
import GameCards from '@/components/GameCards.vue'
import PlayerPosition from '@/components/PlayerPosition.vue'
import CommunalPot from '@/components/CommunalPot.vue'
import ResultModal from '@/components/ResultModal.vue'
import CountdownTimer from '@/components/CountdownTimer.vue'
>>>>>>> 16f53c94

// Import utility functions
import { cardToDisplayId } from '@/utils/cardUtils'
import {
  showResultModal,
  resultModalImage,
  showWinModal,
  showLoseModal,
  showFoldModal,
} from '@/utils/modalUtils'
import { isCurrentPlayer, getActivePlayers, calculatePlayerCards } from '@/utils/playerUtils'

// --- Initialize game store ---
const gameStore = useGameStore()

// Load players from localStorage if not already loaded
const playerStore = usePlayerStore()
const registrationStore = usePlayerRegistration()

onMounted(() => {
  if (!registrationStore.players.length) {
    registrationStore.loadPlayersFromStorage()
  }
})

// Use player count from store if available, otherwise fallback to 6
const playerCount = computed(() => playerStore.playerCount ?? 6)
const players = computed(() => registrationStore.players)

// Track if a user has drawn their card this turn to know when to display middle card
const isCurrentCardDrawnByCurrentPlayer = computed(() => {
  // Only show if current card exists AND currentBet is 0 (means card was drawn this turn)
  return gameStore.currentCard !== null && gameStore.currentBet === 0 && gameStore.roundsPlayed > 0
})

// Get player cards from utility
const playerCards = calculatePlayerCards()

// Active players computation
const activePlayers = computed(() => getActivePlayers(playerCount.value))

// Current player name display
const currentPlayerDisplay = computed(() => {
  if (!gameStore.gameStarted) {
    return 'Game not started'
  }

  if (gameStore.isMultiplayer && players.value[gameStore.currentPlayerIndex]) {
    return players.value[gameStore.currentPlayerIndex].name
  }

  // Default to Player 1 for single player mode
  return players.value[0]?.name || 'Player 1'
})

// Current player's pot amount
const currentPlayerPot = computed(() => {
  if (gameStore.isMultiplayer && gameStore.playerPots.length > gameStore.currentPlayerIndex) {
    return gameStore.playerPots[gameStore.currentPlayerIndex]
  }
  return gameStore.pot
})

// Helper to get player points for a specific position
function getPlayerPoints(position: number): number {
  if (activePlayers.value[position]) {
    if (gameStore.isMultiplayer && gameStore.playerPots[position] !== undefined) {
      return gameStore.playerPots[position]
    } else if (!gameStore.isMultiplayer && position === 0) {
      return gameStore.pot
    }
  }
  return 0
}

// Game actions
function startNewGame() {
  // Setup multiplayer if more than one active playeruseGameStore useGameStore
  if (playerCount.value > 1) {
    const activePlayers = players.value.slice(0, playerCount.value)
    gameStore.setupMultiplayerGame(activePlayers)
  } else {
    gameStore.isMultiplayer = false
  }

  gameStore.startGame()
}

function handleChoice(choice: 'higher' | 'lower') {
  gameStore.handleEqualCardsChoice(choice)
}

// Define the setupGameDisplay function to prevent errors
function setupGameDisplay() {
  // This is called when player count changes
  console.log('Game display reset due to player count change')
}

// Timer functionality
const formattedTimeRemaining = computed(() => {
  if (!gameStore.gameStarted || gameStore.gameOver) {
    return '10s'
  }
  return `${gameStore.turnTimeRemaining}s`
})

// Apply warning style when time is running low (3 seconds or less)
const timeRunningLow = computed(() => {
  return gameStore.turnTimeRemaining <= 3 && gameStore.turnTimerActive
})

// When user's turn is active, ensure timer is running
watch(
  () => gameStore.currentPlayerIndex,
  () => {
    if (gameStore.gameStarted && !gameStore.gameOver && !showResultModal.value) {
      // Only start the timer for the new player if no modal is showing
      gameStore.startTurnTimer()
    }
  },
)

// Clean up timer when component is unmounted
onUnmounted(() => {
  if (gameStore.turnTimerInterval) {
    clearInterval(gameStore.turnTimerInterval)
  }
})

// ------- MAIN MENU LOGIC ---------

const toggleMainMenu = () => {
  eventBus.emit('toggle-main-menu')
}

// Listen to state changes in game store to show modals
watch(
  () => gameStore.message,
  (newMessage, oldMessage) => {
    // Only trigger on message changes that are results
    if (oldMessage !== newMessage) {
      // Stop timer when showing results
      if (newMessage.includes('Win!')) {
        gameStore.stopTurnTimer()
        showWinModal()
      } else if (newMessage.includes('Lose')) {
        gameStore.stopTurnTimer()
        showLoseModal()
      } else if (newMessage.includes('Fold') || newMessage.includes('folded')) {
        gameStore.stopTurnTimer()
        showFoldModal()
      }
    }
  },
)
<<<<<<< HEAD

// Reset game when player count changes
watch(playerCount, () => {
  // Only reset if game is not in progress
  if (!gameStore.gameStarted || gameStore.gameOver) {
    setupGameDisplay()
  }
})
</script>
=======
</script>

<style scoped>
/* ...existing styles... */

.game-cards {
  display: flex;
  flex-direction: column;
  justify-content: center;
  align-items: center;
  gap: 15px;
  height: 100%;
  padding: 10px;
}

/* Adjust styling for table cards to match player hands */
.face-up-card,
.current-card {
  width: 140px;
  height: 220px;
  border-radius: 10px;
  /* background-color: rgba(0, 0, 0, 0.2); */

  display: flex;
  justify-content: center;
  align-items: center;
}

.shadowquestion {
  width: 1000px;
  height: 250px;
}

.card-placeholder {
  display: flex;
  width: 100px;
  height: 140px;
  background-color: rgba(0, 0, 0, 0.2);
  border-radius: 10px;
  border: 2px dashed rgba(255, 255, 255, 0.3);
}

/* Add styling for the credit display */
.credit-display {
  color: white;
  text-align: center;
  margin-top: 15px;
  background-color: rgba(0, 0, 0, 0.7);
  padding: 10px;
  border-radius: 5px;
  font-weight: bold;
  text-shadow: 0 0 5px rgba(255, 255, 255, 0.5);
}

/* Add container styling to ensure cards stay in bounds */
.card-table {
  display: flex;
  flex-direction: column;
  align-items: center;
  justify-content: center;
  height: 100%;
  width: 100%;
}

/* .timer {
  color: white;
  font-size: 1.5rem;
  transition: color 0.3s ease;
}

.timer.warning {
  color: #ff5252;
  animation: pulse 1s infinite;
} */

@keyframes pulse {
  0% {
    opacity: 1;
  }
  50% {
    opacity: 0.5;
  }
  100% {
    opacity: 1;
  }
}

/* Result modal styles */
.result-modal {
  position: fixed;
  top: 0;
  left: 0;
  width: 100%;
  height: 100%;
  display: flex;
  align-items: center;
  justify-content: center;
  background-color: rgba(0, 0, 0, 0.7);
  z-index: 16000;
  animation: fadeIn 0.3s ease;
}

.modal-content {
  width: 80%; /* Fixed smaller width */
  animation: scaleIn 0.4s ease;
  z-index: 16000;
}

.modal-content img {
  max-width: 100%;
  max-height: 100%;
  object-fit: contain; /* Ensures image maintains aspect ratio */
}

.start-cta {
  width: 330px;
  height: 80px;
  cursor: pointer;
}

@keyframes fadeIn {
  from {
    opacity: 0;
  }
  to {
    opacity: 1;
  }
}

@keyframes scaleIn {
  from {
    transform: scale(0.5);
  }
  to {
    transform: scale(1);
  }
}
</style>
>>>>>>> 16f53c94
<|MERGE_RESOLUTION|>--- conflicted
+++ resolved
@@ -120,18 +120,7 @@
 import { usePlayerStore } from '@/stores/player-count'
 import { usePlayerRegistration } from '@/stores/player'
 import { useGameStore } from '@/stores/game-store'
-<<<<<<< HEAD
 import eventBus from '@/eventBus'
-=======
-
-// Import new components
-import TimerDisplay from '@/components/TimerDisplay.vue'
-import GameCards from '@/components/GameCards.vue'
-import PlayerPosition from '@/components/PlayerPosition.vue'
-import CommunalPot from '@/components/CommunalPot.vue'
-import ResultModal from '@/components/ResultModal.vue'
-import CountdownTimer from '@/components/CountdownTimer.vue'
->>>>>>> 16f53c94
 
 // Import utility functions
 import { cardToDisplayId } from '@/utils/cardUtils'
@@ -287,7 +276,6 @@
     }
   },
 )
-<<<<<<< HEAD
 
 // Reset game when player count changes
 watch(playerCount, () => {
@@ -296,8 +284,6 @@
     setupGameDisplay()
   }
 })
-</script>
-=======
 </script>
 
 <style scoped>
@@ -435,5 +421,4 @@
     transform: scale(1);
   }
 }
-</style>
->>>>>>> 16f53c94
+</style>