<template>
  <div class="game-zone-container">
    <el-image
      :src="GameTable"
      style="height: 85%; width: 85%; position: absolute; user-select: none; z-index: 10"
      alt="Game Table"
      :draggable="false"
    />

    <!-- Result Modal Component -->
    <ResultModal :show="showResultModal" :image="resultModalImage" />

    <div class="turn-container">
      <h1 style="color: white">{{ currentPlayerDisplay }}'s Turn</h1>
    </div>
    
    <!-- Game Cards Component -->
    <GameCards 
      :leftCard="gameStore.faceUpCards[0] ? cardToDisplayId(gameStore.faceUpCards[0]) : ''"
      :middleCard="gameStore.currentCard ? cardToDisplayId(gameStore.currentCard) : ''"
      :rightCard="gameStore.faceUpCards[1] ? cardToDisplayId(gameStore.faceUpCards[1]) : ''"
      :showMiddleCard="isCurrentCardDrawnByCurrentPlayer"
      :playerCredit="currentPlayerPot"
    />
    
    <div class="table-container">
      <!-- Player Position Components -->
      <PlayerPosition
        v-for="position in 6"
        :key="position"
        :position="position"
        :isActive="activePlayers[position - 1]"
        :isCurrentPlayer="isCurrentPlayer(position - 1)"
        :playerName="activePlayers[position - 1] ? (players[position - 1]?.name ?? '') : ''"
        :playerPoints="getPlayerPoints(position - 1)"
        :cards="playerCards[position - 1] || []"
      />
      
      <!-- Communal Pot Component -->
      <CommunalPot 
        :potAmount="gameStore.communalPot"
        :currentBet="gameStore.currentBet"
      />
    </div>

    <!-- Actions Container -->
    <div class="actions-container">
      <div v-if="!gameStore.gameStarted">
        <img
          src="../../assets/img/buttons/start-game.png"
          alt="fold-btn"
          class="start-cta"
          @click="startNewGame"
        />
      </div>
      <div v-else-if="gameStore.gameOver">
        <button class="game-button primary-button" @click="startNewGame">New Game</button>
        <h2 class="game-over-text">Game Over!</h2>
      </div>
      <div v-else-if="gameStore.awaitingEqualChoice">
        <h3 class="choice-prompt">Cards are equal! Choose:</h3>
        <div class="button-group">
          <button class="game-button choice-button" @click="handleChoice('higher')">Higher</button>
          <button class="game-button choice-button" @click="handleChoice('lower')">Lower</button>
        </div>
      </div>
      <div style="width: 100%" v-else>
        <GameCta />
      </div>
    </div>

    <!-- Timer Component -->
    <TimerDisplay 
      :timeRemaining="gameStore.turnTimeRemaining"
      :isActive="gameStore.turnTimerActive"
    />
    
    <div class="settings-container">
      <button class="settings-button" @click="toggleSettings">
        <span class="settings-icon">⚙️</span>
      </button>
    </div>
  </div>
</template>

<script setup lang="ts">
import { computed, watch, onMounted, onUnmounted } from 'vue'
import GameTable from '@/assets/img/game-zone/Game-Table.svg'
import GameCta from '@/components/GameCta.vue'
import { usePlayerStore } from '@/stores/player-count'
import { usePlayerRegistration } from '@/stores/player'
import { useGameStore } from '@/stores/game-store'
<<<<<<< HEAD
import YouWinImage from '@/assets/img/game-zone/you-win.png'
import YouLoseImage from '@/assets/img/game-zone/you-lose.png'
import { usePlayerRandomizer } from '@/composables/usePlayerRandomizer'

const { orderedPlayers, randomizePlayers, getCurrentPlayer, resetPlayerOrder } =
  usePlayerRandomizer()
=======
>>>>>>> cae09c17

// Import new components
import TimerDisplay from '@/components/TimerDisplay.vue'
import GameCards from '@/components/GameCards.vue'
import PlayerPosition from '@/components/PlayerPosition.vue'
import CommunalPot from '@/components/CommunalPot.vue'
import ResultModal from '@/components/ResultModal.vue'

// Import utility functions
import { cardToDisplayId } from '@/utils/cardUtils'
import { showResultModal, resultModalImage, showWinModal, showLoseModal, showFoldModal } from '@/utils/modalUtils'
import { isCurrentPlayer, getActivePlayers, calculatePlayerCards } from '@/utils/playerUtils'

// --- Initialize game store ---
const gameStore = useGameStore()

// Load players from localStorage if not already loaded
const playerStore = usePlayerStore()
const registrationStore = usePlayerRegistration()

onMounted(() => {
  randomizePlayers()
  if (!registrationStore.players.length) {
    registrationStore.loadPlayersFromStorage()
  }
})

// Use player count from store if available, otherwise fallback to 6
const playerCount = computed(() => playerStore.playerCount ?? 6)
const players = computed(() => registrationStore.players)

// Track if a user has drawn their card this turn to know when to display middle card
const isCurrentCardDrawnByCurrentPlayer = computed(() => {
  // Only show if current card exists AND currentBet is 0 (means card was drawn this turn)
  return gameStore.currentCard !== null && gameStore.currentBet === 0 && gameStore.roundsPlayed > 0
})

// Get player cards from utility
const playerCards = calculatePlayerCards()

// Active players computation
const activePlayers = computed(() => getActivePlayers(playerCount.value))

// Current player name display
const currentPlayerDisplay = computed(() => {
  if (!gameStore.gameStarted) {
    return 'Game not started'
  }

  if (gameStore.isMultiplayer && players.value[gameStore.currentPlayerIndex]) {
    return players.value[gameStore.currentPlayerIndex].name
  }

  // Default to Player 1 for single player mode
  return players.value[0]?.name || 'Player 1'
})

// Current player's pot amount
const currentPlayerPot = computed(() => {
  if (gameStore.isMultiplayer && gameStore.playerPots.length > gameStore.currentPlayerIndex) {
    return gameStore.playerPots[gameStore.currentPlayerIndex]
  }
  return gameStore.pot
})

// Helper to get player points for a specific position
function getPlayerPoints(position: number): number {
  if (activePlayers.value[position]) {
    if (gameStore.isMultiplayer && gameStore.playerPots[position] !== undefined) {
      return gameStore.playerPots[position]
    } else if (!gameStore.isMultiplayer && position === 0) {
      return gameStore.pot
    }
  }
  return 0
}

// Game actions
function startNewGame() {
  // Setup multiplayer if more than one active player
  if (playerCount.value > 1) {
    const activePlayers = players.value.slice(0, playerCount.value)
    gameStore.setupMultiplayerGame(activePlayers)
  } else {
    gameStore.isMultiplayer = false
  }

  gameStore.startGame()
}

<<<<<<< HEAD
function drawCard() {
  gameStore.stopTurnTimer()

  gameStore.drawThirdCard()

  if (gameStore.message.includes('Win')) {
    showWinModal()
  } else if (gameStore.message.includes('Lose')) {
    showLoseModal()
  }
  // Check if player won or lost based on gameStore
  if (gameStore.message.includes('Win')) {
    showWinModal()
  } else if (gameStore.message.includes('Lose')) {
    showLoseModal()
  }
}

=======
>>>>>>> cae09c17
function handleChoice(choice: 'higher' | 'lower') {
  gameStore.handleEqualCardsChoice(choice)
}

function toggleSettings() {
  // Implement settings panel logic here
  console.log('Settings toggled')
}

// Reset game when player count changes
watch(playerCount, () => {
  // Only reset if game is not in progress
  if (!gameStore.gameStarted || gameStore.gameOver) {
    setupGameDisplay()
  }
})

// Define the setupGameDisplay function to prevent errors
function setupGameDisplay() {
  // This is called when player count changes
  console.log('Game display reset due to player count change')
}

// Clean up timer when component is unmounted
onUnmounted(() => {
  if (gameStore.turnTimerInterval) {
    clearInterval(gameStore.turnTimerInterval)
  }
})

// Listen to state changes in game store to show modals
watch(
  () => gameStore.message,
  (newMessage, oldMessage) => {
    // Only trigger on message changes that are results
    if (oldMessage !== newMessage) {
      // Stop timer when showing results
      if (newMessage.includes('Win!')) {
        gameStore.stopTurnTimer()
        showWinModal()
      } else if (newMessage.includes('Lose')) {
        gameStore.stopTurnTimer()
        showLoseModal()
      } else if (newMessage.includes('Fold') || newMessage.includes('folded')) {
        gameStore.stopTurnTimer()
        showFoldModal()
      }
    }
  },
)
</script><|MERGE_RESOLUTION|>--- conflicted
+++ resolved
@@ -13,16 +13,16 @@
     <div class="turn-container">
       <h1 style="color: white">{{ currentPlayerDisplay }}'s Turn</h1>
     </div>
-    
+
     <!-- Game Cards Component -->
-    <GameCards 
+    <GameCards
       :leftCard="gameStore.faceUpCards[0] ? cardToDisplayId(gameStore.faceUpCards[0]) : ''"
       :middleCard="gameStore.currentCard ? cardToDisplayId(gameStore.currentCard) : ''"
       :rightCard="gameStore.faceUpCards[1] ? cardToDisplayId(gameStore.faceUpCards[1]) : ''"
       :showMiddleCard="isCurrentCardDrawnByCurrentPlayer"
       :playerCredit="currentPlayerPot"
     />
-    
+
     <div class="table-container">
       <!-- Player Position Components -->
       <PlayerPosition
@@ -35,12 +35,9 @@
         :playerPoints="getPlayerPoints(position - 1)"
         :cards="playerCards[position - 1] || []"
       />
-      
+
       <!-- Communal Pot Component -->
-      <CommunalPot 
-        :potAmount="gameStore.communalPot"
-        :currentBet="gameStore.currentBet"
-      />
+      <CommunalPot :potAmount="gameStore.communalPot" :currentBet="gameStore.currentBet" />
     </div>
 
     <!-- Actions Container -->
@@ -70,11 +67,11 @@
     </div>
 
     <!-- Timer Component -->
-    <TimerDisplay 
+    <TimerDisplay
       :timeRemaining="gameStore.turnTimeRemaining"
       :isActive="gameStore.turnTimerActive"
     />
-    
+
     <div class="settings-container">
       <button class="settings-button" @click="toggleSettings">
         <span class="settings-icon">⚙️</span>
@@ -90,15 +87,6 @@
 import { usePlayerStore } from '@/stores/player-count'
 import { usePlayerRegistration } from '@/stores/player'
 import { useGameStore } from '@/stores/game-store'
-<<<<<<< HEAD
-import YouWinImage from '@/assets/img/game-zone/you-win.png'
-import YouLoseImage from '@/assets/img/game-zone/you-lose.png'
-import { usePlayerRandomizer } from '@/composables/usePlayerRandomizer'
-
-const { orderedPlayers, randomizePlayers, getCurrentPlayer, resetPlayerOrder } =
-  usePlayerRandomizer()
-=======
->>>>>>> cae09c17
 
 // Import new components
 import TimerDisplay from '@/components/TimerDisplay.vue'
@@ -109,7 +97,13 @@
 
 // Import utility functions
 import { cardToDisplayId } from '@/utils/cardUtils'
-import { showResultModal, resultModalImage, showWinModal, showLoseModal, showFoldModal } from '@/utils/modalUtils'
+import {
+  showResultModal,
+  resultModalImage,
+  showWinModal,
+  showLoseModal,
+  showFoldModal,
+} from '@/utils/modalUtils'
 import { isCurrentPlayer, getActivePlayers, calculatePlayerCards } from '@/utils/playerUtils'
 
 // --- Initialize game store ---
@@ -189,27 +183,6 @@
   gameStore.startGame()
 }
 
-<<<<<<< HEAD
-function drawCard() {
-  gameStore.stopTurnTimer()
-
-  gameStore.drawThirdCard()
-
-  if (gameStore.message.includes('Win')) {
-    showWinModal()
-  } else if (gameStore.message.includes('Lose')) {
-    showLoseModal()
-  }
-  // Check if player won or lost based on gameStore
-  if (gameStore.message.includes('Win')) {
-    showWinModal()
-  } else if (gameStore.message.includes('Lose')) {
-    showLoseModal()
-  }
-}
-
-=======
->>>>>>> cae09c17
 function handleChoice(choice: 'higher' | 'lower') {
   gameStore.handleEqualCardsChoice(choice)
 }
