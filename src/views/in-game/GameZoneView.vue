<template>
  <div
    class="game-zone-container"
    :class="{
      'modal-active': showResultModal || showGameOverModal,
      'modal-win': modalType === 'win',
      'modal-lose': modalType === 'lose',
      'modal-fold': modalType === 'fold',
    }"
  >
    <!-- Main game table background -->
    <el-image
      :src="GameTable"
      style="height: 90%; width: 90%; position: absolute; user-select: none; z-index: 10"
      alt="Game Table"
      :draggable="false"
    />

    <!-- Modal for displaying game results -->
    <ResultModal :show="showResultModal" :image="resultModalImage" />

    <!-- Game Over Modal -->
    <GameOverModal :show="showGameOverModal" @close="showGameOverModal = false" />

    <NotEnoughPlayers
      v-if="showNotEnoughPlayersModal"
      :message="'Minimum of 3 players required to continue playing.'"
      @close="handleNotEnoughPlayersClose"
    />

    <!-- Main menu dialog component -->
    <MainMenuDialog></MainMenuDialog>

    <!-- ////// CURRENT PLAYER TURN DISPLAY ////// -->

    <div class="turn-container">
      <h1 v-if="gameStore.gameStarted">{{ currentPlayerDisplay }}'s Turn</h1>
      <h1 v-else>Game Not Started</h1>
    </div>

    <!--////// CARD COUNT //////  -->

    <!-- ////// CARD DISPLAY AREA ////// -->
    <div class="game-zone">
      <div class="card-table">
        <div>
          <CardCount />
        </div>

        <div id="btn4" class="game-cards">
          <!-- First face-up card display -->
          <div class="face-up-card card-draw-in" v-if="gameStore.faceUpCards[0]">
            <PlayerHand
              :cards="[cardToDisplayId(gameStore.faceUpCards[0])]"
              :show-cards="true"
              orientation="normal"
            />
          </div>

          <!-- Current card being played display -->
          <div class="face-up-card" v-if="gameStore.faceUpCards[0]">
            <PlayerHand
              v-if="gameStore.currentCard"
              :cards="[cardToDisplayId(gameStore.currentCard)]"
              :show-cards="true"
              orientation="normal"
              class="card-flip-reveal"
            />
            <img
              v-else
              :src="MysteryCard"
              alt="Shadow Question"
              class="mystery-card card-draw-mystery"
            />
          </div>
          <!-- Second face-up card display -->
          <div class="face-up-card card-draw-in" v-if="gameStore.faceUpCards[1]">
            <PlayerHand
              :cards="[cardToDisplayId(gameStore.faceUpCards[1])]"
              :show-cards="true"
              orientation="normal"
            />
          </div>
        </div>

        <!-- Cash flow component for betting visualization -->
        <CashFlow
          :gameStore="gameStore"
          :cashOutCredit="cashOutCredit"
          :handleCashInCredit="handleCashInCredit"
          @update:cashOutCredit="cashOutCredit = $event"
        />
      </div>
    </div>

    <!-- ////// PLAYER POSITIONS ////// -->
    <div class="table-container">
      <!-- Render player positions around the table -->
      <PlayerPosition
        v-for="position in 6"
        :key="position"
        :position="position"
        :isActive="activePlayers[position - 1]"
        :isCurrentPlayer="isCurrentPlayer(position - 1)"
<<<<<<< HEAD
        :playerName="players[position - 1]?.name?.toUpperCase() ?? ''"
=======
        :playerName="
          activePlayers[position - 1] && typeof players[position - 1]?.name === 'string'
            ? players[position - 1]!.name!.toUpperCase()
            : ''
        "
>>>>>>> 501379b0
        :playerPoints="getPlayerPoints(position - 1)"
        :cards="playerCards[position - 1] || []"
      />

      <!-- Communal pot display -->
      <CommunalPot :potAmount="gameStore.communalPot" :currentBet="gameStore.currentBet" />
    </div>

    <!-- ////// GAME ACTIONS ////// -->
    <div class="actions-container">
      <!-- Game start button - shown when game hasn't started -->

      <div v-if="!gameStore.gameStarted">
        <img
          src="../../assets/img/buttons/actions/start-game.png"
          alt="fold-btn"
          class="start-cta"
          @click="startGameLocally"
          id="btn1"
        />
      </div>

      <!-- Equal cards choice buttons (higher/lower) -->
      <div
        v-else-if="gameStore.awaitingEqualChoice"
        style="
          display: flex;
          flex-direction: column;
          align-items: center;
          justify-content: center;
          background-color: rgba(0, 0, 0, 0.3);
          border-radius: 15px;
        "
      >
        <img
          src="../../assets/img/buttons/cta/pick-side.png"
          alt="question-text"
          style="height: 80%; width: 80%; margin-bottom: 3%; margin-top: 3%"
        />
        <div
          style="
            display: flex;
            justify-content: center;
            gap: 10%;
            align-items: center;
            flex-direction: row;
          "
        >
          <img
            src="../../assets/img/buttons/cta/higher-button.png"
            alt="Higher"
            @click="gameStore.handleEqualCardsChoice('higher')"
            style="height: 30%; width: 30%; margin-bottom: 3%"
          />
          <img
            src="../../assets/img/buttons/cta/lower-button.png"
            alt="Lower"
            @click="gameStore.handleEqualCardsChoice('lower')"
            style="height: 30%; width: 30%; margin-bottom: 3%"
          />
        </div>
      </div>

      <!-- Normal gameplay actions -->
      <!-- Cash Out Form -->
      <div style="width: 100%" v-else>
        <div v-if="cashOutCredit" class="cashout-container">
          <el-form @keydown="preventEnter">
            <img
              src="../../assets/img/cash-out/cashout-text.png "
              alt="input-text"
              class="input-credits-text"
            />

            <el-input size="large" v-model="cashOutAmout" placeholder="Cashout Amount..." />

            <img
              src="../../assets/img/cash-out/cashout-submit.png"
              alt="add-btn"
              class="add-credits-cta"
              @click="isCashOutDialog = true"
            />

            <img
              src="../../assets/img/buttons/actions/ekis.png"
              alt="ekis-btn"
              class="back-cta"
              @click="handleBackCashOut"
            />
          </el-form>

          <el-dialog v-model="isCashOutDialog" title="Warning" width="700" align-center>
            <div class="dialog-title">
              <h1>WITHDRAW CREDITS?</h1>
              <P>You are going to cashout</P>
              <p>amount</p>
            </div>
            <template #footer>
              <div class="dialog-footer">
                <img
                  src="../../assets/img/cash-out/cash-out-continue.png"
                  alt="ekis-btn"
                  class="cashout-dialog-btn"
                  @click="handleSubmitCashOut"
                />
                <img
                  src="../../assets/img/cash-out/cash-out-quit.png"
                  alt="ekis-btn"
                  class="cashout-dialog-btn"
                  @click="handleCashOutAndQuit"
                />
              </div>
            </template>
          </el-dialog>
        </div>

        <div v-else class="gameCta-wrapper">
          <GameCta :addCredit="addCredit" />
        </div>
      </div>
    </div>

    <!-- ////// TIMER ////// -->
    <div class="timer-container">
      <CountdownTimer />
    </div>

    <!-- ////// MAIN MENU BUTTON ////// -->
    <div class="settings-container">
      <img
        src="../../assets/img/buttons/main-menu/menu-btn.png"
        alt="how-to-play-btn"
        class="menu-btn"
        @click="toggleMainMenu"
      />
    </div>

    <!-- ////// PLAYER HISTORY////// -->
    <EventsHistory v-if="!isHistoryEmpty"></EventsHistory>
  </div>
</template>

<script setup lang="ts">
import { ref, computed, watch, onMounted, onUnmounted, provide } from 'vue'
import GameTable from '@/assets/img/game-zone/table.svg'
import MysteryCard from '@/assets/img/cards/special-cards/mystery-card.svg'
import GameCta from '@/components/gameplay-actions/GameCta.vue'
import { usePlayerStore } from '@/stores/player-count'
import { usePlayerRegistration } from '@/stores/player'
import { useGameStore } from '@/stores/game-store'
// import { useGameLifeCycle } from '@/composables/useGameLifeCycle'
import GameOverModal from '@/components/dialog/GameOverModal.vue'
import eventBus from '@/eventBus'
import { useGameHistory } from '@/composables/game/useGameHistory'
import { useNotification } from '@/composables/game/useNotification'

// Import utility functions
import { cardToDisplayId } from '@/utils/gameplay/deck/cardUtil'
import {
  showResultModal,
  resultModalImage,
  showWinModal,
  showLoseModal,
  showFoldModal,
  modalType, // Import the new modalType ref
} from '@/utils/gameplay/pop-ups/modalUtil'
import {
  isCurrentPlayer,
  getActivePlayers,
  calculatePlayerCards,
} from '@/utils/gameplay/player/playerUtil'
import CardCount from '@/components/utilities/CardCount.vue'
import EventsHistory from '@/components/utilities/EventsHistory.vue'
import router from '@/router'

// Add game over modal state
const showGameOverModal = ref(false)

// ─────────────────────────────
// Store Intialization
// ─────────────────────────────
const gameStore = useGameStore()
// const { startNewGame } = useGameLifeCycle()
const playerStoreRegistration = usePlayerRegistration()
const { showNotification } = useNotification()

// Credit management flags
const addCredit = ref(false)
const cashOutCredit = ref(false)
const cashInCredit = ref(false)
const cashOutAmout = ref()
const isCashOutDialog = ref(false)
const notificationShown = ref(false)

// Add with other refs
const showNotEnoughPlayersModal = ref(false)

// Add with other methods
const handleNotEnoughPlayersClose = () => {
  showNotEnoughPlayersModal.value = false
  gameStore.stopTurnTimer()
  gameStore.resetGame()
  router.push('/')
}

if (showNotEnoughPlayersModal.value) {
  gameStore.stopTurnTimer()
}

watch(
  [() => gameStore.players.length, () => gameStore.gameStarted],
  ([playerCount, isStarted]) => {
    if (playerCount <= 2 && isStarted) {
      showNotEnoughPlayersModal.value = true
      gameStore.insufficientPlayers = true
      gameStore.stopTurnTimer()
      gameStore.saveStateToLocalStorage()
    }
  },
  { immediate: true },
)

onMounted(() => {
  if (gameStore.insufficientPlayers || (gameStore.players.length <= 2 && gameStore.gameStarted)) {
    showNotEnoughPlayersModal.value = true
    gameStore.stopTurnTimer()
  }
})

// Checking of history

const { isHistoryEmpty } = useGameHistory()

function handleBackToMainCta() {
  addCredit.value = true
}

provide('addCredit', handleBackToMainCta)

// ─────────────────────────────
// Computed Properties
// ─────────────────────────────

// Compute current player's pot amount

const currentPlayerPot = computed(() => {
  const currentPlayer = gameStore.players[gameStore.currentPlayerIndex]
  const playerPot = currentPlayer ? currentPlayer.credits : 0
  console.log('Current player pot:', playerPot)
  return playerPot !== undefined ? playerPot : 0
})

// ─────────────────────────────
// Credit Management
// ─────────────────────────────

/**
 * Updates the credit status for the current player
 * Used to determine if player needs to add more credits or can cash out
 */
function updateCreditStatus() {
  // Assuming currentPlayerPot.value can be of type number, an object with credits property, or null
  const credits: number | { credits: number } | null = currentPlayerPot.value

  // Ensure credits is a number and handle null values
<<<<<<< HEAD
  const playerCredits = typeof credits === 'number' ? credits : 0
=======
  const playerCredits = typeof credits === 'number' ? credits : (credits ?? 0)
>>>>>>> 501379b0

  console.log('Updating credit status, current credits:', playerCredits)
  addCredit.value = playerCredits > 99
}

const handleCashInCredit = () => {
  addCredit.value = false
  cashOutCredit.value = false
  cashInCredit.value = true
}

// ─────────────────────────────
// Player Management
// ─────────────────────────────

// Access player stores
const playerStore = usePlayerStore()
const registrationStore = usePlayerRegistration()

// Get player count from store or default to 6
const playerCount = computed(() => playerStore.playerCount ?? 6)
const players = computed(() => registrationStore.players)

// Get player cards from utility function
const playerCards = calculatePlayerCards()

// Determine which player positions are active
const activePlayers = computed(() => getActivePlayers(playerCount.value))

// Display name for current player

const currentPlayerDisplay = computed(() => {
  const player = players.value[gameStore.currentPlayerIndex]
  if (player && player.name) {
    return player.name.charAt(0).toUpperCase() + player.name.slice(1)
  }

  return 'Player'
})

const preventEnter = (event: KeyboardEvent) => {
  if (event.key === 'Enter') {
    event.preventDefault()
  }
}

/**
 * Gets points for a specific player position
 * @param position - The position index of the player (0-based)
 * @returns The player's points or 0 if player doesn't exist
 */

function getPlayerPoints(position: number): number {
  if (activePlayers.value[position]) {
    const player = gameStore.players[position]
    if (player !== undefined) {
      return player.credits ?? 0
    }
  }
  return 0
}

// Game actions - Rename to avoid conflict with imported startNewGame
function startGameLocally() {
  const activePlayers = players.value.slice(0, playerCount.value)
  gameStore.setupGame(activePlayers)
  gameStore.startGame()

  // Update credit status after starting game with a delay
  setTimeout(() => {
    updateCreditStatus()
    console.log('Credit status after game start:', addCredit.value)
  }, 300)
}

/**
 * Handles player choice when cards are equal
 * @param choice - 'higher' or 'lower' choice made by player
 */
// function handleChoice(choice: 'higher' | 'lower') {
//   gameStore.handleEqualCardsChoice(choice)
// }

/**
 * Resets game display when player count changes
 */
function setupGameDisplay() {
  console.log('Game display reset due to player count change')
}

// ─────────────────────────────
// Main Menu Management
// ─────────────────────────────

const mainMenuVisible = ref(false)

/**
 * Toggles main menu visibility via event bus
 */
const toggleMainMenu = () => {
  eventBus.emit('toggle-main-menu')
}

// ─────────────────────────────
// Lifecycle Hooks
// ─────────────────────────────

onMounted(() => {
  // Load players from storage if not already loaded
  if (!registrationStore.players.length) {
    registrationStore.loadPlayersFromStorage()
  }

  // Initial credit status check with delay to ensure store is loaded
  setTimeout(() => {
    updateCreditStatus()
    console.log('Initial credit status set to:', addCredit.value)
  }, 200)

  // Set up event listener for main menu toggle
  eventBus.on('untoggle-main-menu', (newValue) => {
    mainMenuVisible.value = newValue
    console.log(mainMenuVisible.value)
  })
})

onUnmounted(() => {
  // Clean up timer when component is unmounted
  if (gameStore.turnTimerInterval) {
    clearInterval(gameStore.turnTimerInterval)
  }
})

// ─────────────────────────────
// Watchers
// ─────────────────────────────

// Watch: Changes in player credits
watch(currentPlayerPot, (newValue) => {
  console.log('Player credits changed:', newValue)
  updateCreditStatus()
})

// Watch: Game start to update credit status
watch(
  () => gameStore.gameStarted,
  (isStarted) => {
    if (isStarted) {
      setTimeout(() => {
        updateCreditStatus()
        console.log('Credit status after game start:', addCredit.value)
      }, 200) // Delay to ensure player pots are updated
    }
  },
)

// Watch: Changes in current player
watch(
  () => gameStore.currentPlayerIndex,
  () => {
    setTimeout(() => {
      updateCreditStatus()
      console.log('Credit status after player change:', addCredit.value)
    }, 100)
  },
)

// Watch: Player turn changes to manage timer
watch(
  () => gameStore.currentPlayerIndex,
  () => {
    if (gameStore.gameStarted && !gameStore.gameOver && !showResultModal.value) {
      // Only start the timer for the new player if no modal is showing
      gameStore.startTurnTimer()
    }
  },
)

// Watch: Menu visibility to pause timer when menu is open
watch(mainMenuVisible, (newValue) => {
  if (newValue) {
    gameStore.haltTurnTimer()
  } else {
    gameStore.resumeTurnTimer()
  }
})

// Watch: Game messages to display appropriate modals
watch(
  () => gameStore.message,
  (newMessage, oldMessage) => {
    // Only trigger on message changes that are results
    if (oldMessage !== newMessage) {
      // Stop timer when showing results
      if (newMessage.includes('Win!')) {
        gameStore.stopTurnTimer()
        showWinModal()
      } else if (newMessage.includes('Lose')) {
        gameStore.stopTurnTimer()
        showLoseModal()
      } else if (newMessage.includes('Fold') || newMessage.includes('folded')) {
        gameStore.stopTurnTimer()
        showFoldModal()
      }
    }
  },
)

// Watch: Reset game when player count changes
watch(playerCount, () => {
  // Only reset if game is not in progress
  if (!gameStore.gameStarted || gameStore.gameOver) {
    setupGameDisplay()
  }
})

// Watch for game over state
watch(
  () => gameStore.gameOver,
  (isGameOver) => {
    if (isGameOver) {
      showGameOverModal.value = true
    }
  },
)

const handleBackCashOut = () => {
  cashOutCredit.value = false
}

const handleSubmitCashOut = () => {
  if (cashOutAmout.value <= 0) return
  try {
    const index = gameStore.currentPlayerIndex

    // Ensure the player object exists
    if (!gameStore.players[index]) {
      gameStore.players[index] = {
        id: '',
        name: '',
        credits: 0,
        randomizedPosition: 0,
        isTurn: false,
        isTurnComplete: false,
      }
    }

    const player = gameStore.players[index]
    if (!player) {
      console.error('Player does not exist')
      return
    }

    if (cashOutAmout.value > (player.credits ?? 0)) {
      showNotification({
        title: 'Invalid Cash-out',
        message: 'Cash-out amount exceeds available credits',
        type: 'warning',
      })
      console.log('Cash-out amount exceeds available credits') // make this alert latur
      return
    }

    // Update in-game credits
    gameStore.players[index].credits =
      (gameStore.players[index].credits ?? 0) - Number(cashOutAmout.value)

    const playerId = gameStore.players[index]?.id

    if (playerId) {
      const playerIndex = playerStoreRegistration.players.findIndex((p) => p.id === playerId)
      if (playerIndex !== -1) {
        const currentCredits = playerStoreRegistration.players[playerIndex].credits || 0
        playerStoreRegistration.players[playerIndex].credits =
          currentCredits - Number(cashOutAmout.value)
      }

      if (!notificationShown.value) {
        showNotification({
          title: 'Cash-out Confirm',
          message: 'Cash-out successfully!',
          type: 'success',
        })
        notificationShown.value = true
      }

      cashOutAmout.value = null
      isCashOutDialog.value = false
      cashOutCredit.value = false
    }
  } catch (error) {
    console.error('Error adding credits:', error)
  }
}

const handleCashOutAndQuit = () => {
  try {
    handleSubmitCashOut()

    const index = gameStore.currentPlayerIndex
    const playerId = gameStore.players[index]?.id
    const playerName = gameStore.players[index]?.name

    const player = gameStore.players[index]
    if (!player) {
      console.error('Player does not exist')
      return
    }

    if (cashOutAmout.value > (player.credits ?? 0)) {
      console.log('Cash-out amount exceeds available credits') // make this alert latur
      return
    }

    if (playerId) {
      playerStoreRegistration.players = playerStoreRegistration.players.filter(
        (p) => p.id !== playerId,
      )

      localStorage.setItem('players', JSON.stringify(playerStoreRegistration.players))

      gameStore.players.splice(index, 1)

      gameStore.saveStateToLocalStorage()

      showNotification({
        title: 'Player Left',
        message: `${playerName} has quit the game`,
        type: 'success',
      })

      isCashOutDialog.value = false
      cashOutCredit.value = false
    }
  } catch (error) {
    console.error('Error removing player:', error)
  }
}
</script>

<style lang="css" scoped>
.el-form {
  position: relative;
  width: 100%;
  display: flex;
  justify-content: center;
  align-items: center;
  flex-direction: column;
  gap: 20px;
}

.input-credits-text {
  width: 250px;
  height: 30px;
}

.back-cta {
  position: absolute;
  top: 0;
  left: 5%;
  width: 30px;
  height: 30px;
  cursor: pointer;
}

.add-credits-cta {
  position: absolute;
  top: 30%;
  right: -50%;
  width: 190px;
  height: 65px;
  cursor: pointer;
}

.dialog-title {
  display: flex;
  flex-direction: column;
  align-items: center;
  gap: 10px;
  color: black;
}

.dialog-title h1 {
  font-size: 60px;
}

.dialog-title p {
  font-size: 30px;
}

.dialog-footer {
  display: flex;
  justify-content: center;
  align-items: center;
  gap: 10px;
}

.dialog-footer img {
  cursor: pointer;
}

.cashout-dialog-btn {
  width: 280px;
  height: 90px;
}

:deep(.el-input) {
  width: 170px;
}

:deep(.el-input__wrapper) {
  box-shadow: none;
  background-color: black;
}

:deep(.el-input__inner) {
  color: white;
  font-family: 'Baumans';
}
</style><|MERGE_RESOLUTION|>--- conflicted
+++ resolved
@@ -102,15 +102,15 @@
         :position="position"
         :isActive="activePlayers[position - 1]"
         :isCurrentPlayer="isCurrentPlayer(position - 1)"
-<<<<<<< HEAD
+
         :playerName="players[position - 1]?.name?.toUpperCase() ?? ''"
-=======
+
         :playerName="
           activePlayers[position - 1] && typeof players[position - 1]?.name === 'string'
             ? players[position - 1]!.name!.toUpperCase()
             : ''
         "
->>>>>>> 501379b0
+
         :playerPoints="getPlayerPoints(position - 1)"
         :cards="playerCards[position - 1] || []"
       />
@@ -376,11 +376,11 @@
   const credits: number | { credits: number } | null = currentPlayerPot.value
 
   // Ensure credits is a number and handle null values
-<<<<<<< HEAD
+
   const playerCredits = typeof credits === 'number' ? credits : 0
-=======
+
   const playerCredits = typeof credits === 'number' ? credits : (credits ?? 0)
->>>>>>> 501379b0
+
 
   console.log('Updating credit status, current credits:', playerCredits)
   addCredit.value = playerCredits > 99
