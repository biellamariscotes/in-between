--- conflicted
+++ resolved
@@ -1,12 +1,5 @@
 <template>
   <div class="landing-container landing-gradient">
-<<<<<<< HEAD
-    <div class="overlay" />
-
-    <h1>hello</h1>
-
-=======
->>>>>>> f994d0dd
     <div class="logo-container">
       <img src="../assets/img/landing-assets/in-between-logo.png" alt="logo" class="logo" />
       <img src="../assets/img/landing-assets/clip-path-group.png" alt="logo" class="start" />
