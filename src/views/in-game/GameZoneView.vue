--- conflicted
+++ resolved
@@ -105,17 +105,14 @@
 <script setup lang="ts">
 import { ref, computed, watch, onMounted } from 'vue'
 import GameTable from '@/assets/img/game-zone/Game-Table.svg'
-<<<<<<< HEAD
 import { usePlayerRandomizer } from '@/composables/usePlayerRandomizer'
 import GameCta from '@/components/GameCta.vue'
-=======
 import PlayerHand from '@/components/PlayerHand.vue'
 import { createDeck } from '@/utils/createDeck'
 import { shuffle } from '@/utils/shuffleDeck'
 import type { Card } from '@/interface/card'
 import { usePlayerStore } from '@/stores/player-count'
 import { usePlayerRegistration } from '@/stores/player'
->>>>>>> b797280f
 
 // --- Deck creation and shuffling ---
 const deck = ref<Card[]>([])
