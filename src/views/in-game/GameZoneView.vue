--- conflicted
+++ resolved
@@ -102,21 +102,11 @@
         :position="position"
         :isActive="activePlayers[position - 1]"
         :isCurrentPlayer="isCurrentPlayer(position - 1)"
-<<<<<<< HEAD
-
-        :playerName="players[position - 1]?.name?.toUpperCase() ?? ''"
-
-=======
->>>>>>> 8507f111
         :playerName="
           activePlayers[position - 1] && typeof players[position - 1]?.name === 'string'
             ? players[position - 1]!.name!.toUpperCase()
             : ''
         "
-<<<<<<< HEAD
-
-=======
->>>>>>> 8507f111
         :playerPoints="getPlayerPoints(position - 1)"
         :cards="playerCards[position - 1] || []"
       />
@@ -382,15 +372,7 @@
   const credits: number | { credits: number } | null = currentPlayerPot.value
 
   // Ensure credits is a number and handle null values
-<<<<<<< HEAD
-
-  const playerCredits = typeof credits === 'number' ? credits : 0
-=======
   const playerCredits = typeof credits === 'number' ? credits : (credits ?? 0)
->>>>>>> 8507f111
-
-  const playerCredits = typeof credits === 'number' ? credits : (credits ?? 0)
-
 
   console.log('Updating credit status, current credits:', playerCredits)
   addCredit.value = playerCredits > 99
