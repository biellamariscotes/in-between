--- conflicted
+++ resolved
@@ -12,11 +12,11 @@
 
 // https://vite.dev/config/
 export default defineConfig({
-<<<<<<< HEAD
   plugins: [
     vue(),
     vueJsx(),
     vueDevTools(),
+    sass(),
     AutoImport({
       resolvers: [ElementPlusResolver()],
     }),
@@ -24,9 +24,6 @@
       resolvers: [ElementPlusResolver()],
     }),
   ],
-=======
-  plugins: [vue(), vueJsx(), vueDevTools(), sass()],
->>>>>>> d8c5de3f
   resolve: {
     alias: {
       '@': fileURLToPath(new URL('./src', import.meta.url)),
