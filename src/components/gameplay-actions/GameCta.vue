<!-- Game Call-to-Action Component
  Displays game action buttons like "All-In", "Bet", "Fold", and "Credit Form".
  The component shows different options based on whether the player is adding credit or choosing a bet.

  Props:
    - addCredit: boolean — Controls whether the "Credit Form" should be shown.

  Emits:
    - close-bet: event — Emitted when the bet form is closed.

-->

<template>
  <div v-if="chooseBet" class="actions-wrapper">
    <!-- Bet form component shown when chooseBet is true -->
    <BetForm @close-bet="handeBackOption" v-model:chooseBet="chooseBet" />
  </div>

  <div v-else class="actions-wrapper">
    <div v-if="addCredit" class="btn-wrapper">
      <!-- All-in option button -->
      <img
        src="../../assets/img/buttons/cta/all-in.png"
        alt="all-in-png"
        class="all-in-cta"
<<<<<<< HEAD
        @click="handleAllIn"
        id="btn7"
=======
        :class="{ 'disabled-button': !canGoAllIn }"
        :title="!canGoAllIn ? allInTooltipText : ''"
        @click="canGoAllIn && handleAllIn()"
>>>>>>> 796d38b5
      />

      <!-- Bet option button -->
      <img
        src="../../assets/img/buttons/cta/bet.png"
        alt="bet-btn"
        class="bet-cta"
        @click="handleBetOption"
        id="btn8"
      />

      <!-- Fold option button -->
      <img
        src="../../assets/img/buttons/cta/fold.png"
        alt="fold-btn"
        class="fold-cta"
        @click="handleFold"
        id="btn9"
      />
    </div>

    <!-- Credit form section shown when addCredit is false -->
    <div v-else class="credit">
      <CreditForm />
    </div>
  </div>
</template>

<script setup lang="ts">
import { ref, computed, watch } from 'vue'
import { useGameStore } from '@/stores/game-store'

/**
 * Flagger whether to show the bet form
 */
const chooseBet = ref(false)

/**
 * Props from parent component
 */
const props = defineProps({
  /**
   * Controls whether the "Credit Form" should be shown.
   * If `true`, the credit form is displayed instead of betting options.
   */
  addCredit: {
    type: Boolean,
    default: false,
  },
})

const gameStore = useGameStore()

/**
 * Player's available credits - simplified to use only playerPots
 */
const playerCredits = computed(() => {
  return gameStore.playerPots[gameStore.currentPlayerIndex] || 0
})

/**
 * Determines if player can go all-in based on available credits compared to communal pot
 */
const canGoAllIn = computed(() => {
  // Player can only go all-in if they have at least as much credit as the communal pot
  return playerCredits.value >= gameStore.communalPot && gameStore.communalPot > 0
})

/**
 * Get tooltip text for disabled all-in button
 */
const allInTooltipText = computed(() => {
  if (gameStore.communalPot <= 0) {
    return 'No pot available to go All-In'
  }
  return `You need ${gameStore.communalPot} credits to match the pot for All-In`
})

/**
 * Handle all-in bet action
 */
const handleAllIn = () => {
  const allInAmount = Math.min(playerCredits.value, gameStore.communalPot)
  if (allInAmount > 0) {
    gameStore.placeBet(allInAmount)
    gameStore.drawThirdCard()
  }
}

/**
 * Handle opening the bet form
 */
const handleBetOption = () => {
  console.log('Opening bet form, playerCredits:', playerCredits.value)
  if (playerCredits.value > 0) {
    chooseBet.value = true
  }
}

/**
 * Handle closing the bet form
 */
const handeBackOption = () => {
  console.log('Closing bet form')
  chooseBet.value = false
}

/**
 * Handle folding action
 */
const handleFold = () => {
  gameStore.fold()
}

// ─────────────────────────────
// Watchers
// ─────────────────────────────

// Watch: Changes to player credits
watch(playerCredits, (newValue) => {
  console.log('Player credits changed:', newValue)
  if (newValue <= 0 && chooseBet.value) {
    chooseBet.value = false
  }
})
</script>

<style lang="css" scoped>
.actions-wrapper {
  position: relative;
  width: 100%;
  height: 100%;

  display: flex;
  justify-content: center;
  align-items: center;
  flex-direction: column;
  gap: 20px;
  z-index: 999;
}

.el-form,
.btn-wrapper {
  position: relative;
  width: 100%;
  display: flex;
  justify-content: center;
  align-items: center;
  gap: 20px;
}

.credit-form-wrapper {
  width: 100%;
  height: 100%;
  display: flex;
  align-items: center;
  flex-direction: column;
}

.insufficient-wrapper {
  width: 100%;
}

.input-credits-text {
  width: 250px;
  height: 50px;
}

.all-in-cta,
.fold-cta {
  margin-top: 20px;
  width: 250px;
  height: 80px;
  cursor: pointer;
}

.bet-cta {
  margin-top: 20px;
  width: 250px;
  height: 85px;
  margin-bottom: 5px;
  cursor: pointer;
}

.back-cta {
  position: absolute;
  top: 0;
  left: 0;
  width: 30px;
  height: 30px;
  cursor: pointer;
}

.deal-cta {
  margin-top: 15px;
  width: 220px;
  height: 50px;

  cursor: pointer;
}

.el-input {
  max-width: 250px;
  width: 150px;
}

.slider-demo-block {
  width: 100%;
}

.credit {
  width: 100%;
  height: 100%;
  display: flex;
  flex-direction: column;
}

.insufficient {
  width: 100%;
  height: 40px;
}

.credit-wrapper {
  width: 100%;
}

.credit-actions {
  width: 100%;
  display: flex;
  justify-content: center;
  align-items: center;
}

.credit-actions img {
  width: 280px;
  height: 70px;
  cursor: pointer;
}

.add-credits-cta {
  position: absolute;
  top: 30%;
  right: -20%;
  width: 190px;
  height: 60px;
  cursor: pointer;
}

:deep(.el-input) {
  width: 150px;
}

:deep(.el-slider) {
  display: flex;
  flex-direction: row-reverse;
  gap: 20px;
}

:deep(.el-input__wrapper) {
  box-shadow: none;
  background-color: black;
}

:deep(.el-input__inner) {
  color: white;
  font-family: 'Baumans';
}

:deep(.el-slider__bar) {
  background-color: #ffd700;
}

:deep(.el-slider__button) {
  background-color: black;
  border: none;
}

.disabled-button {
  opacity: 0.5;
  filter: grayscale(70%);
  cursor: not-allowed !important;
}

/* Dialog styling enhancements */
.dialog-footer {
  display: flex;
  justify-content: center;
  gap: 20px;
  margin-top: 10px;
}

:deep(.game-dialog) {
  display: flex;
  align-items: center;
  justify-items: center;
  align-content: center;
  justify-content: center;
  border-radius: 10px;
}

:deep(.el-dialog) {
  display: flex !important;
  flex-direction: column;
  margin: 0 auto !important;
  position: absolute !important;
  top: 50% !important;
  left: 50% !important;
  transform: translate(-50%, -50%) !important;
}

:deep(.el-dialog__header) {
  margin: 0;
  text-align: center;
  font-weight: bold;
  padding-top: 20px;
  font-family: 'Baumans', sans-serif;
}

:deep(.el-dialog__body) {
  text-align: center;
  padding: 20px;
  font-family: 'Baumans', sans-serif;
}

:deep(.dialog-overlay) {
  background-color: rgba(0, 0, 0, 0.8) !important;
  backdrop-filter: blur(3px);
}

:deep(.el-button) {
  font-family: 'Baumans', sans-serif;
  min-width: 100px;
}

:deep(.el-overlay) {
  position: fixed;
  top: 0;
  right: 0;
  bottom: 0;
  left: 0;
  z-index: 2000;
  height: 100%;
  background-color: rgba(0, 0, 0, 0.8);
  overflow: auto;
  display: flex;
  align-items: center;
  justify-items: center;
  align-content: center;
  justify-content: center;
}
</style><|MERGE_RESOLUTION|>--- conflicted
+++ resolved
@@ -23,14 +23,9 @@
         src="../../assets/img/buttons/cta/all-in.png"
         alt="all-in-png"
         class="all-in-cta"
-<<<<<<< HEAD
-        @click="handleAllIn"
-        id="btn7"
-=======
         :class="{ 'disabled-button': !canGoAllIn }"
         :title="!canGoAllIn ? allInTooltipText : ''"
         @click="canGoAllIn && handleAllIn()"
->>>>>>> 796d38b5
       />
 
       <!-- Bet option button -->
